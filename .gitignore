--- conflicted
+++ resolved
@@ -130,9 +130,6 @@
 
 # Pycharm
 .idea/
-<<<<<<< HEAD
-=======
 
 # Visual studio
->>>>>>> 6a29d412
 .vscode/