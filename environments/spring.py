import numpy as np

from environment import Environment, visualize_rollout


class Spring(Environment):
    """Spring System

    Equations of movement are:

        x'' = -(k/m)*x

    """

    WORLD_SIZE = 2.

    def __init__(self, mass, elastic_cst, q=None, p=None):
        """Constructor for spring system

        Args:
            mass (float): Spring mass (kg)
            elastic_cst (float): Spring elastic constant (kg/s^2)
            q ([float], optional): Generalized position in 1-D space: Position (m). Defaults to None
            p ([float], optional): Generalized momentum in 1-D space: Linear momentum (kg*m/s). Defaults to None
        """
        self.mass = mass
        self.elastic_cst = elastic_cst
        super().__init__(q=q, p=p)

    def set(self, q, p):
        """Sets initial conditions for spring system

        Args:
            q ([float]): Generalized position in 1-D space: Position (m)
            p ([float]): Generalized momentum in 1-D space: Linear momentum (kg*m/s)

        Raises:
            ValueError: If p and q are not in 1-D space
        """
        if q is None or p is None:
            return
        if len(q) != 1 or len(p) != 1:
            raise ValueError(
                "q and p must be in 1-D space: Angular momentum and Phase.")
        self.q = q
        self.p = p

    def _dynamics(self, t, states):
        """Defines system dynamics

        Args:
            t (float): Time parameter of the dynamic equations.
            states ([float]) Phase states at time t

        Returns:
            equations ([float]): Movement equations of the physical system
        """
        return [states[1] / self.mass, -self.elastic_cst * states[0]]

<<<<<<< HEAD
    def _draw(self, res=32, color=True, world_size=2.):
=======
    def _draw(self, res=32, color=True):
>>>>>>> d6f7d65f
        """Returns array of the environment evolution

        Args:
            res (int): Image resolution (images are square).
            color (bool): True if RGB, false if grayscale.

        Returns:
            vid (np.ndarray): Rendered rollout as a sequence of images
        """
        q = self._rollout[0, :]
        length = len(q)
        if color:
            vid = np.zeros((length, res, res, 3), dtype='float')
            vid += 80./255.
        else:
            vid = np.zeros((length, res, res, 1), dtype='float')
        grid = np.arange(0, 1, 1. / res) * 2 * self.WORLD_SIZE - self.WORLD_SIZE
        [I, J] = np.meshgrid(grid, grid)
        for t in range(length):
            if color:
                vid[t, :, :, 0] += np.exp(-(((I - 0)**2 + (J - q[t])**2) /
                                            (self.mass**2))**4)
                vid[t, :, :, 1] += np.exp(-(((I - 0)**2 + (J - q[t])**2) /
                                            (self.mass**2))**4)
            else:
                vid[t, :, :, 0] += np.exp(-(((I - 0)**2 + (J - q[t])**2) /
                                            (self.mass**2))**4)
            vid[t][vid[t] > 1] = 1

        return vid

    def _sample_init_conditions(self, radius_bound):
        """Samples random initial conditions for the environment

        Args:
            radius_bound (float, float): Radius lower and upper bound of the phase state sampling.
        """
        radius_lb, radius_ub = radius_bound
        radius = np.random.rand()*(radius_ub - radius_lb) + radius_lb
        states = np.random.rand(2) * 2. - 1
        states = (states / np.sqrt((states**2).sum())) * radius
        self.set([states[0]], [states[1]])


# Sample code for sampling rollouts
if __name__ == "__main__":

    sp = Spring(mass=.5, elastic_cst=2)
    rolls = sp.sample_random_rollouts(number_of_frames=100,
                                      delta_time=0.1,
                                      number_of_rollouts=16,
                                      img_size=32,
                                      noise_std=0.,
                                      radius_bound=(.1, 1.),
                                      seed=23)
    idx = np.random.randint(rolls.shape[0])
    visualize_rollout(rolls[idx])<|MERGE_RESOLUTION|>--- conflicted
+++ resolved
@@ -57,11 +57,7 @@
         """
         return [states[1] / self.mass, -self.elastic_cst * states[0]]
 
-<<<<<<< HEAD
-    def _draw(self, res=32, color=True, world_size=2.):
-=======
     def _draw(self, res=32, color=True):
->>>>>>> d6f7d65f
         """Returns array of the environment evolution
 
         Args:
