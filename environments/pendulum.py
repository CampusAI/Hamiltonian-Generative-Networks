import numpy as np

from environment import Environment, visualize_rollout


class Pendulum(Environment):
    """Pendulum System

    Equations of movement are:

        theta'' = -(g/l)*sin(theta)

    """

    WORLD_SIZE = 2.

    def __init__(self, mass, length, g, q=None, p=None):
        """Constructor for pendulum system

        Args:
            mass (float): Pendulum mass (kg)
            length (float): Pendulum length (m)
            g (float): Gravity of the environment (m/s^2)
            q ([float], optional): Generalized position in 1-D space: Phase (rad). Defaults to None
            p ([float], optional): Generalized momentum in 1-D space: Angular momentum (kg*m^2/s).
                Defaults to None
        """
        self.mass = mass
        self.length = length
        self.g = g
        super().__init__(q=q, p=p)

    def set(self, q, p):
        """Sets initial conditions for pendulum

        Args:
            q ([float]): Generalized position in 1-D space: Phase (rad)
            p ([float]): Generalized momentum in 1-D space: Angular momentum (kg*m^2/s)

        Raises:
            ValueError: If p and q are not in 1-D space
        """
        if q is None or p is None:
            return
        if len(q) != 1 or len(p) != 1:
            raise ValueError(
                "q and p must be in 1-D space: Angular momentum and Phase.")
        self.q = q
        self.p = p

    def _dynamics(self, t, states):
        """Defines system dynamics

        Args:
            t (float): Time parameter of the dynamic equations.
            states ([float]) Phase states at time t

        Returns:
            equations ([float]): Movement equations of the physical system
        """
        return [(states[1] / (self.mass * self.length * self.length)),
                -self.g * self.mass * self.length * np.sin(states[0])]

<<<<<<< HEAD
    def _draw(self, res=32, color=True, world_size=2.):
=======
    def _draw(self, res=32, color=True):
>>>>>>> d6f7d65f
        """Returns array of the environment evolution

        Args:
            res (int): Image resolution (images are square).
            color (bool): True if RGB, false if grayscale.

        Returns:
            vid (np.ndarray): Rendered rollout as a sequence of images
        """
        q = self._rollout[0, :]
        length = len(q)
        if color:
            vid = np.zeros((length, res, res, 3), dtype='float')
            vid += 80./255.
        else:
            vid = np.zeros((length, res, res, 1), dtype='float')
        grid = np.arange(0, 1, 1. / res) * 2 * self.WORLD_SIZE - self.WORLD_SIZE
        [I, J] = np.meshgrid(grid, grid)
        for t in range(length):
            if color:
                vid[t, :, :, 0] += np.exp(-(((I - self.length*np.sin(q[t]))**2 +
                                             (J - self.length*np.cos(q[t]))**2) /
                                            (self.mass**2))**4)
                vid[t, :, :, 1] += np.exp(-(((I - self.length*np.sin(q[t]))**2 +
                                             (J - self.length*np.cos(q[t]))**2) /
                                            (self.mass**2))**4)
            else:
                vid[t, :, :, 0] += np.exp(-(((I - self.length*np.sin(q[t]))**2 +
                                             (J - self.length*np.cos(q[t]))**2) /
                                            (self.mass**2))**4)
            vid[t][vid[t] > 1] = 1

        return vid

    def _sample_init_conditions(self, radius_bound):
        """Samples random initial conditions for the environment

        Args:
            radius_bound (float, float): Radius lower and upper bound of the phase state sampling.
        """
        radius_lb, radius_ub = radius_bound
        radius = np.random.rand()*(radius_ub - radius_lb) + radius_lb
        states = np.random.rand(2) * 2. - 1
        states = (states / np.sqrt((states**2).sum())) * radius
        self.set([states[0]], [states[1]])


# Sample code for sampling rollouts
if __name__ == "__main__":

    pd = Pendulum(mass=.5, length=1, g=3)
    rolls = pd.sample_random_rollouts(number_of_frames=100,
                                      delta_time=0.1,
                                      number_of_rollouts=16,
                                      img_size=32,
                                      noise_std=0.,
<<<<<<< HEAD
                                      radius_bound=(0., 0.001),
=======
                                      radius_bound=(1, 2.3),
>>>>>>> d6f7d65f
                                      seed=23)
    idx = np.random.randint(rolls.shape[0])
    visualize_rollout(rolls[idx])<|MERGE_RESOLUTION|>--- conflicted
+++ resolved
@@ -61,11 +61,7 @@
         return [(states[1] / (self.mass * self.length * self.length)),
                 -self.g * self.mass * self.length * np.sin(states[0])]
 
-<<<<<<< HEAD
-    def _draw(self, res=32, color=True, world_size=2.):
-=======
     def _draw(self, res=32, color=True):
->>>>>>> d6f7d65f
         """Returns array of the environment evolution
 
         Args:
@@ -122,11 +118,7 @@
                                       number_of_rollouts=16,
                                       img_size=32,
                                       noise_std=0.,
-<<<<<<< HEAD
                                       radius_bound=(0., 0.001),
-=======
-                                      radius_bound=(1, 2.3),
->>>>>>> d6f7d65f
                                       seed=23)
     idx = np.random.randint(rolls.shape[0])
     visualize_rollout(rolls[idx])