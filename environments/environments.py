--- conflicted
+++ resolved
@@ -126,12 +126,7 @@
         total_time = number_of_frames * delta_time
         batch_sample = []
         for i in range(number_of_rollouts):
-<<<<<<< HEAD
             self._sample_init_conditions(radius_bound)
-=======
-            radius = np.random.rand() * (radius_ub - radius_lb) + radius_lb
-            self._sample_init_conditions(radius)
->>>>>>> 4639ae68
             self._evolution(total_time, delta_time)
             if noise_std > 0.:
                 self._rollout += np.random.randn(
