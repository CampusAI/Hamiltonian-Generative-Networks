from abc import ABC, abstractmethod
import os

import numpy as np
from scipy.integrate import solve_ivp


class Environment(ABC):
    def __init__(self, q=None, p=None):
        """Instantiate new environment with the provided position and momentum

        Args:
            q ([float], optional): generalized position in n-d space
            p ([float], optional): generalized momentum in n-d space
        """
        self._rollout = None
        self.q = None
        self.p = None
        self.set(q=q, p=p)

    @abstractmethod
    def set(self, q, p):
        """Sets initial conditions for physical system

        Args:
            q ([float]): generalized position in n-d space
            p ([float]): generalized momentum in n-d space

        Raises:
            NotImplementedError: Class instantiation has no implementation
        """
        raise NotImplementedError

    @abstractmethod
    def _dynamics(self, t, states):
        """Defines system dynamics

        Args:
            t (float): Time parameter of the dynamic equations.
            states ([float]) Phase states at time t

        Raises:
            NotImplementedError: Class instantiation has no implementation
        """
        raise NotImplementedError

    @abstractmethod
    def _draw(self):
        """Returns array of the environment evolution

        Raises:
            NotImplementedError: Class instantiation has no implementation
        """
        raise NotImplementedError

    def _sample_init_conditions(self, radius):
        """Samples random initial conditions for the environment

        Args:
            radius (float): Radius of the sampling process

        Raises:
            NotImplementedError: Class instantiation has no implementation
        """
        raise NotImplementedError

    def _evolution(self, total_time=10, delta_time=0.1):
        """Performs rollout of the physical system given some initial conditions.
        Sets rollout phase states to self.rollout

        Args:
            total_time (float): Total duration of the rollout (in seconds)
            delta_time (float): Sample interval in the rollout (in seconds)

        Raises:
            AssertError: If p or q are None
        """
        assert self.q != None
        assert self.p != None

        t_eval = np.linspace(0, total_time,
                             round(total_time / delta_time) + 1)[:-1]
        t_span = [0, total_time]
        y0 = np.array([np.array(self.q), np.array(self.p)]).reshape(-1)
        self._rollout = solve_ivp(self._dynamics, t_span, y0, t_eval=t_eval).y

<<<<<<< HEAD
    def sample_random_rollouts(self, number_of_frames=100, delta_time=0.1, number_of_rollouts=16, img_size=32, color=True, noisy_data=False, noise_std=0.1, radius_lb=1.3, radius_ub=2.3, seed=None):
=======
    def sample_random_rollouts(self,
                               number_of_frames=100,
                               delta_time=0.1,
                               number_of_rollouts=16,
                               img_size=32,
                               color=True,
                               noise_std=0.,
                               base_radius=1.3,
                               seed=None):
>>>>>>> dc73631c
        """Samples random rollouts for a given environment

        Args:
            number_of_frames (int): Total duration of video (in frames)
            delta_time (float): Frame interval of generated data (in seconds)
            number_of_rollouts (int): Number of rollouts to generate.
            img_size (int): Size of the frames (in pixels)
            color (bool): Whether to have colored or grayscale frames.
            noise_std (float): If noisy_data=true, standard deviation of the gaussian noise source.
            radius_lb (float): Radius lower bound of the phase state sampling.
            radius_ub (float): Radius upper bound of the phase state sampling.
                Init phase states will be sampled from a circle (q, p) of radius 
                r ~ U(radius_lb, radius_ub) https://arxiv.org/pdf/1909.13789.pdf (Sec. 4)
            seed (int): Seed for reproducibility.
        Raises:
            AssertError: If radius_lb > radius_ub
        Returns:
            (ndarray): Array of shape (Batch, Nframes, Height, Width, Channels).
                Contains sampled rollouts
        """

        assert radius_lb <= radius_ub
        if seed is not None:
            np.random.seed(seed)
        total_time = number_of_frames * delta_time
        batch_sample = []
        for i in range(number_of_rollouts):
<<<<<<< HEAD
            radius = np.random.rand()*(radius_ub - radius_lb) + radius_lb
            self.sample_init_conditions(radius)
=======
            radius = np.random.rand() + base_radius
            self._sample_init_conditions(radius)
>>>>>>> dc73631c
            self._evolution(total_time, delta_time)
            if noise_std > 0.:
                self._rollout += np.random.randn(
                    *self._rollout.shape) * noise_std
            batch_sample.append(self._draw(img_size, color))

        return np.array(batch_sample)<|MERGE_RESOLUTION|>--- conflicted
+++ resolved
@@ -84,19 +84,7 @@
         y0 = np.array([np.array(self.q), np.array(self.p)]).reshape(-1)
         self._rollout = solve_ivp(self._dynamics, t_span, y0, t_eval=t_eval).y
 
-<<<<<<< HEAD
     def sample_random_rollouts(self, number_of_frames=100, delta_time=0.1, number_of_rollouts=16, img_size=32, color=True, noisy_data=False, noise_std=0.1, radius_lb=1.3, radius_ub=2.3, seed=None):
-=======
-    def sample_random_rollouts(self,
-                               number_of_frames=100,
-                               delta_time=0.1,
-                               number_of_rollouts=16,
-                               img_size=32,
-                               color=True,
-                               noise_std=0.,
-                               base_radius=1.3,
-                               seed=None):
->>>>>>> dc73631c
         """Samples random rollouts for a given environment
 
         Args:
@@ -124,13 +112,8 @@
         total_time = number_of_frames * delta_time
         batch_sample = []
         for i in range(number_of_rollouts):
-<<<<<<< HEAD
             radius = np.random.rand()*(radius_ub - radius_lb) + radius_lb
             self.sample_init_conditions(radius)
-=======
-            radius = np.random.rand() + base_radius
-            self._sample_init_conditions(radius)
->>>>>>> dc73631c
             self._evolution(total_time, delta_time)
             if noise_std > 0.:
                 self._rollout += np.random.randn(
