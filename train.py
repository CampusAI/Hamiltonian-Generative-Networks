"""Script to train the Hamiltonian Generative Network
"""
import argparse
import os
import yaml

import numpy as np
import time
import torch
import tqdm

from utilities.integrator import Integrator
from utilities.training_logger import TrainingLogger
from utilities.loader import load_hgn, get_online_dataloaders, get_offline_dataloaders


<<<<<<< HEAD
def load_hgn(params, device, dtype):
    """Return the Hamiltonian Generative Network created from the given parameters.

    Args:
        params (dict): Experiment parameters (see experiment_params folder).
        device (str): String with the device to use. E.g. 'cuda:0', 'cpu'.
    """
    encoder = EncoderNet(seq_len=params["rollout"]["seq_length"],
                         in_channels=params["rollout"]["n_channels"],
                         **params["networks"]["encoder"],
                         dtype=dtype).to(device)
    transformer = TransformerNet(
        in_channels=params["networks"]["encoder"]["out_channels"],
        **params["networks"]["transformer"],
        dtype=dtype).to(device)
    hnn = HamiltonianNet(
        **params["networks"]["hamiltonian"],
        potential_learning=params["networks"]["potential_learning"],
        dtype=dtype).to(device)
    decoder = DecoderNet(
        in_channels=params["networks"]["transformer"]["out_channels"],
        out_channels=params["rollout"]["n_channels"],
        **params["networks"]["decoder"],
        dtype=dtype).to(device)
    # Define HGN integrator
    integrator = Integrator(delta_t=params["rollout"]["delta_time"],
                            method=params["integrator"]["method"])
    # Define optimization modules
    optim_params = [
        {
            'params': encoder.parameters(),
            'lr': params["optimization"]["encoder_lr"]
        },
        {
            'params': transformer.parameters(),
            'lr': params["optimization"]["transformer_lr"]
        },
        {
            'params': hnn.parameters(),
            'lr': params["optimization"]["hnn_lr"]
        },
        {
            'params': decoder.parameters(),
            'lr': params["optimization"]["decoder_lr"]
        },
    ]
    optimizer = torch.optim.Adam(optim_params)
    loss = torch.nn.MSELoss()
    # Instantiate Hamiltonian Generative Network
    hgn = HGN(encoder=encoder,
              transformer=transformer,
              hnn=hnn,
              decoder=decoder,
              integrator=integrator,
              loss=loss,
              optimizer=optimizer,
              seq_len=params["rollout"]["seq_length"],
              channels=params["rollout"]["n_channels"])
    return hgn
=======
def _avoid_overwriting(experiment_id):
    # This function throws an error if the given experiment data already exists in runs/
    logdir = os.path.join('runs', experiment_id)
    if os.path.exists(logdir):
        assert len(os.listdir(logdir)) == 0,\
            f'Experiment id {experiment_id} already exists in runs/. Remove it, change the name ' \
            f'in the yaml file.'
>>>>>>> 806c7690


def train(params, cpu=False, resume=False):
    """Instantiate and train the Hamiltonian Generative Network.

    Args:
        params (dict): Experiment parameters (see experiment_params folder).
    """
    if not resume:
        _avoid_overwriting(params['experiment_id'])  # Avoid overwriting tensorboard data
    # Set device and dtype
    if cpu:
        device = 'cpu'
    else:
        device = "cuda:" + str(
            params["gpu_id"]) if torch.cuda.is_available() else "cpu"
    dtype = torch.__getattribute__(params["networks"]["dtype"])

    # Load hgn from parameters to deice
    hgn = load_hgn(params=params, device=device, dtype=dtype)

    # Either generate data on-the-fly or load the data from disk
    if "environment" in params:
        print("Training with ONLINE data...")
        train_data_loader, test_data_loader = get_online_dataloaders(params)
    else:
        print("Training with OFFLINE data...")
        train_data_loader, test_data_loader = get_offline_dataloaders(params)


    # Initialize training logger
    training_logger = TrainingLogger(hyper_params=params,
                                     loss_freq=100,
                                     rollout_freq=100,
                                     model_freq=10000)

    # Initialize tensorboard writer
    model_save_file = os.path.join(params["model_save_dir"],
                                   params["experiment_id"])

    # TRAIN
    for ep in range(params["optimization"]["epochs"]):
        print("Epoch %s / %s" %
              (str(ep + 1), str(params["optimization"]["epochs"])))
        pbar = tqdm.tqdm(train_data_loader)
        for _, rollout_batch in enumerate(pbar):
            # Move to device and change dtype
            rollout_batch = rollout_batch.to(device).type(dtype)

            # Do an optimization step
            error, kld, prediction = hgn.fit(
                rollouts=rollout_batch,
                variational=params["networks"]["variational"])

            # Log progress
            training_logger.step(losses=(error, kld),
                                 rollout_batch=rollout_batch,
                                 prediction=prediction,
                                 model=hgn)

            # Progress-bar msg
            msg = "Loss: %s" % np.round(error, 5)
            if kld is not None:
                msg += ", KL: %s" % np.round(kld, 5)
            pbar.set_description(msg)
        # Save model
        hgn.save(model_save_file)

    # TEST
    print("Testing...")
    test_error = 0
    pbar = tqdm.tqdm(test_data_loader)
    for _, rollout_batch in enumerate(pbar):
        rollout_batch = rollout_batch.to(device).type(dtype)
        prediction = hgn.forward(rollout_batch=rollout_batch,
                                 variational=params["networks"]["variational"])
        error = torch.nn.MSELoss()(
            input=prediction.input,
            target=prediction.reconstructed_rollout).detach().cpu().numpy()
        test_error += error / len(test_data_loader)
    training_logger.log_test_error(test_error)
    return hgn


if __name__ == "__main__":

    DEFAULT_PARAM_FILE = "experiment_params/default_online.yaml"

    parser = argparse.ArgumentParser()
    parser.add_argument(
        '--params', action='store', nargs=1, required=False,
        help='Path to the yaml file with the training configuration. If not specified,'
             'experiment_params/default_online.yaml will be used'
    )
    parser.add_argument(
        '--name', action='store', nargs=1, required=False,
        help='If specified, this name will be used instead of experiment_name of the yaml file.'
    )
    parser.add_argument(
        '--cpu', action='store_true', required=False, default=False,
        help='If specified, the training will be run on cpu. Otherwise, it will be run on GPU, '
             'unless GPU is not available.'
    )
    parser.add_argument(
        '--resume', action='store', required=False, nargs='?', default=None,
        help='Resume the training from a saved model. If a path is provided, the training will '
             'be resumed from the given checkpoint. Otherwise, the last checkpoint will be taken '
             'from saved_models/<experiment_id>'
    )
    args = parser.parse_args()

    if args.resume is not None:
        raise NotImplementedError('Resume training from command line is not implemented yet')

    params_file = args.params[0] if args.params is not None else DEFAULT_PARAM_FILE
    # Read parameters
    with open(params_file, 'r') as f:
        params = yaml.load(f, Loader=yaml.FullLoader)

    if args.name is not None:
        params['experiment_id'] = args.name[0]
    # Train HGN network
    hgn = train(params, cpu=args.cpu)<|MERGE_RESOLUTION|>--- conflicted
+++ resolved
@@ -14,67 +14,6 @@
 from utilities.loader import load_hgn, get_online_dataloaders, get_offline_dataloaders
 
 
-<<<<<<< HEAD
-def load_hgn(params, device, dtype):
-    """Return the Hamiltonian Generative Network created from the given parameters.
-
-    Args:
-        params (dict): Experiment parameters (see experiment_params folder).
-        device (str): String with the device to use. E.g. 'cuda:0', 'cpu'.
-    """
-    encoder = EncoderNet(seq_len=params["rollout"]["seq_length"],
-                         in_channels=params["rollout"]["n_channels"],
-                         **params["networks"]["encoder"],
-                         dtype=dtype).to(device)
-    transformer = TransformerNet(
-        in_channels=params["networks"]["encoder"]["out_channels"],
-        **params["networks"]["transformer"],
-        dtype=dtype).to(device)
-    hnn = HamiltonianNet(
-        **params["networks"]["hamiltonian"],
-        potential_learning=params["networks"]["potential_learning"],
-        dtype=dtype).to(device)
-    decoder = DecoderNet(
-        in_channels=params["networks"]["transformer"]["out_channels"],
-        out_channels=params["rollout"]["n_channels"],
-        **params["networks"]["decoder"],
-        dtype=dtype).to(device)
-    # Define HGN integrator
-    integrator = Integrator(delta_t=params["rollout"]["delta_time"],
-                            method=params["integrator"]["method"])
-    # Define optimization modules
-    optim_params = [
-        {
-            'params': encoder.parameters(),
-            'lr': params["optimization"]["encoder_lr"]
-        },
-        {
-            'params': transformer.parameters(),
-            'lr': params["optimization"]["transformer_lr"]
-        },
-        {
-            'params': hnn.parameters(),
-            'lr': params["optimization"]["hnn_lr"]
-        },
-        {
-            'params': decoder.parameters(),
-            'lr': params["optimization"]["decoder_lr"]
-        },
-    ]
-    optimizer = torch.optim.Adam(optim_params)
-    loss = torch.nn.MSELoss()
-    # Instantiate Hamiltonian Generative Network
-    hgn = HGN(encoder=encoder,
-              transformer=transformer,
-              hnn=hnn,
-              decoder=decoder,
-              integrator=integrator,
-              loss=loss,
-              optimizer=optimizer,
-              seq_len=params["rollout"]["seq_length"],
-              channels=params["rollout"]["n_channels"])
-    return hgn
-=======
 def _avoid_overwriting(experiment_id):
     # This function throws an error if the given experiment data already exists in runs/
     logdir = os.path.join('runs', experiment_id)
@@ -82,7 +21,6 @@
         assert len(os.listdir(logdir)) == 0,\
             f'Experiment id {experiment_id} already exists in runs/. Remove it, change the name ' \
             f'in the yaml file.'
->>>>>>> 806c7690
 
 
 def train(params, cpu=False, resume=False):
