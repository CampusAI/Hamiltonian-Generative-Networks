"""Script to train the Hamiltonian Generative Network
"""
import os
import yaml

import numpy as np
import time
import torch
import tqdm

from environments.datasets import EnvironmentSampler, EnvironmentLoader
from environments.environment import visualize_rollout
from environments.environment_factory import EnvFactory
from hamiltonian_generative_network import HGN
from networks.decoder_net import DecoderNet
from networks.encoder_net import EncoderNet
from networks.hamiltonian_net import HamiltonianNet
from networks.transformer_net import TransformerNet
from utilities.integrator import Integrator
from utilities.training_logger import TrainingLogger
from utilities import debug_utils


def load_hgn(params, device, dtype):
    """Return the Hamiltonian Generative Network created from the given parameters.

    Args:
        params (dict): Experiment parameters (see experiment_params folder).
        device (str): String with the device to use. E.g. 'cuda:0', 'cpu'.
    """
    encoder = EncoderNet(seq_len=params["rollout"]["seq_length"],
                         in_channels=params["rollout"]["n_channels"],
                         **params["networks"]["encoder"],
                         dtype=dtype).to(device).float()
    transformer = TransformerNet(
        in_channels=params["networks"]["encoder"]["out_channels"],
        **params["networks"]["transformer"],
        dtype=dtype).to(device).float()
    hnn = HamiltonianNet(**params["networks"]["hamiltonian"],
                         dtype=dtype).to(device).float()
    decoder = DecoderNet(
        in_channels=params["networks"]["transformer"]["out_channels"],
        out_channels=params["rollout"]["n_channels"],
        **params["networks"]["decoder"],
<<<<<<< HEAD
        dtype=dtype).to(device).float()

=======
        dtype=dtype).to(device)
>>>>>>> 7574f338
    # Define HGN integrator
    integrator = Integrator(delta_t=params["rollout"]["delta_time"],
                            method=params["integrator"]["method"])
    # Define optimization modules
    optim_params = [
        {
            'params': encoder.parameters(),
            'lr': params["optimization"]["encoder_lr"]
        },
        {
            'params': transformer.parameters(),
            'lr': params["optimization"]["transformer_lr"]
        },
        {
            'params': hnn.parameters(),
            'lr': params["optimization"]["hnn_lr"]
        },
        {
            'params': decoder.parameters(),
            'lr': params["optimization"]["decoder_lr"]
        },
    ]
    optimizer = torch.optim.Adam(optim_params)
    loss = torch.nn.MSELoss()
    # Instantiate Hamiltonian Generative Network
    hgn = HGN(encoder=encoder,
              transformer=transformer,
              hnn=hnn,
              decoder=decoder,
              integrator=integrator,
              loss=loss,
              optimizer=optimizer,
              seq_len=params["rollout"]["seq_length"],
              channels=params["rollout"]["n_channels"])
    return hgn


def train(params):
    """Instantiate and train the Hamiltonian Generative Network.

    Args:
        params (dict): Experiment parameters (see experiment_params folder).
    """
    # Set device
    device = "cuda:" + str(
        params["gpu_id"]) if torch.cuda.is_available() else "cpu"

    # Get dtype, will raise a 'module 'torch' has no attribute' if there is a typo
    dtype = torch.__getattribute__(params["networks"]["dtype"])

    # Pick environment
    env = EnvFactory.get_environment(**params["environment"])

    # Load hgn from parameters to deice
    hgn = load_hgn(params=params, device=device, dtype=dtype)

    # Dataloader
    """
    dataset_len = params["optimization"]["epochs"] * params["optimization"][
        "batch_size"]
    seed = None if params["dataset"]["random"] else 0
    trainDS = EnvironmentSampler(
        environment=env,
        dataset_len=dataset_len,
        number_of_frames=params["rollout"]["seq_length"],
        delta_time=params["rollout"]["delta_time"],
        number_of_rollouts=params["optimization"]["batch_size"],
        img_size=params["dataset"]["img_size"],
        color=params["rollout"]["n_channels"] == 3,
        noise_std=params["dataset"]["noise_std"],
        radius_bound=params["dataset"]["radius_bound"],
        world_size=params["dataset"]["world_size"],
        seed=seed)
    """
    trainDS = EnvironmentLoader(params["dataset"]["data_root"])
    # Dataloader instance test, batch_mode disabled
    data_loader = torch.utils.data.DataLoader(
        trainDS,
        shuffle=False,
        batch_size=params["optimization"]["batch_size"])

    # hgn.load(os.path.join(params["model_save_dir"], params["experiment_id"]))
    training_logger = TrainingLogger(hyper_params=params,
                                     loss_freq=100,
                                     rollout_freq=1000,
                                     model_freq=1000)

    # Initialize tensorboard writer
    for ep in range(params["optimization"]["epochs"]):
        print("Epoch " + str(ep))
        pbar = tqdm.tqdm(data_loader)
        for _, rollout_batch in enumerate(pbar):
            rollout_batch = rollout_batch.to(device).float(
            )  # shape (batch_len, seq_len, channels, height, width)
            error, kld, prediction = hgn.fit(
                rollout_batch, variational=params["networks"]["variational"])
            training_logger.step(losses=(error, kld),
                                 rollout_batch=rollout_batch,
                                 prediction=prediction,
                                 model=hgn)
            msg = "Loss: %s" % np.round(error, 5)
            if kld is not None:
                msg += ", , KL: %s" % np.round(kld, 5)
            pbar.set_description(msg)
        hgn.save(
            os.path.join(params["model_save_dir"], params["experiment_id"]))


if __name__ == "__main__":
    params_file = "experiment_params/no-var_kl.yaml"

    # Read parameters
    with open(params_file, 'r') as f:
        params = yaml.load(f, Loader=yaml.FullLoader)

    # Train HGN network
    train(params)<|MERGE_RESOLUTION|>--- conflicted
+++ resolved
@@ -31,23 +31,19 @@
     encoder = EncoderNet(seq_len=params["rollout"]["seq_length"],
                          in_channels=params["rollout"]["n_channels"],
                          **params["networks"]["encoder"],
-                         dtype=dtype).to(device).float()
+                         dtype=dtype).to(device)
     transformer = TransformerNet(
         in_channels=params["networks"]["encoder"]["out_channels"],
         **params["networks"]["transformer"],
-        dtype=dtype).to(device).float()
+        dtype=dtype).to(device)
     hnn = HamiltonianNet(**params["networks"]["hamiltonian"],
-                         dtype=dtype).to(device).float()
+                         dtype=dtype).to(device)
     decoder = DecoderNet(
         in_channels=params["networks"]["transformer"]["out_channels"],
         out_channels=params["rollout"]["n_channels"],
         **params["networks"]["decoder"],
-<<<<<<< HEAD
-        dtype=dtype).to(device).float()
+        dtype=dtype).to(device)
 
-=======
-        dtype=dtype).to(device)
->>>>>>> 7574f338
     # Define HGN integrator
     integrator = Integrator(delta_t=params["rollout"]["delta_time"],
                             method=params["integrator"]["method"])
@@ -104,25 +100,26 @@
     # Load hgn from parameters to deice
     hgn = load_hgn(params=params, device=device, dtype=dtype)
 
-    # Dataloader
-    """
-    dataset_len = params["optimization"]["epochs"] * params["optimization"][
-        "batch_size"]
-    seed = None if params["dataset"]["random"] else 0
-    trainDS = EnvironmentSampler(
-        environment=env,
-        dataset_len=dataset_len,
-        number_of_frames=params["rollout"]["seq_length"],
-        delta_time=params["rollout"]["delta_time"],
-        number_of_rollouts=params["optimization"]["batch_size"],
-        img_size=params["dataset"]["img_size"],
-        color=params["rollout"]["n_channels"] == 3,
-        noise_std=params["dataset"]["noise_std"],
-        radius_bound=params["dataset"]["radius_bound"],
-        world_size=params["dataset"]["world_size"],
-        seed=seed)
-    """
-    trainDS = EnvironmentLoader(params["dataset"]["data_root"])
+    # Either generate data on-the-fly or load the data from disk
+    trainDS = None
+    if params["dataset"]["on_the_fly_data"]:
+        dataset_len = params["optimization"]["epochs"] * params[
+            "optimization"]["batch_size"]
+        trainDS = EnvironmentSampler(
+            environment=env,
+            dataset_len=dataset_len,
+            number_of_frames=params["rollout"]["seq_length"],
+            delta_time=params["rollout"]["delta_time"],
+            number_of_rollouts=params["optimization"]["batch_size"],
+            img_size=params["dataset"]["img_size"],
+            color=params["rollout"]["n_channels"] == 3,
+            noise_std=params["dataset"]["noise_std"],
+            radius_bound=params["dataset"]["radius_bound"],
+            world_size=params["dataset"]["world_size"],
+            seed=None)
+    else:
+        trainDS = EnvironmentLoader(params["dataset"]["data_root"])
+
     # Dataloader instance test, batch_mode disabled
     data_loader = torch.utils.data.DataLoader(
         trainDS,
@@ -136,24 +133,33 @@
                                      model_freq=1000)
 
     # Initialize tensorboard writer
+    model_save_file = os.path.join(params["model_save_dir"],
+                                   params["experiment_id"])
     for ep in range(params["optimization"]["epochs"]):
-        print("Epoch " + str(ep))
+        print("Epoch %s / %s" % str(ep), str(params["optimization"]["epochs"]))
         pbar = tqdm.tqdm(data_loader)
         for _, rollout_batch in enumerate(pbar):
-            rollout_batch = rollout_batch.to(device).float(
-            )  # shape (batch_len, seq_len, channels, height, width)
+            # Move to device and change dtype
+            rollout_batch = rollout_batch.to(device).type(dtype)
+
+            # Do an optimization step
             error, kld, prediction = hgn.fit(
-                rollout_batch, variational=params["networks"]["variational"])
+                rollout_batch=rollout_batch,
+                variational=params["networks"]["variational"])
+
+            # Log progress
             training_logger.step(losses=(error, kld),
                                  rollout_batch=rollout_batch,
                                  prediction=prediction,
                                  model=hgn)
+
+            # Progress-bar msg
             msg = "Loss: %s" % np.round(error, 5)
             if kld is not None:
-                msg += ", , KL: %s" % np.round(kld, 5)
+                msg += ", KL: %s" % np.round(kld, 5)
             pbar.set_description(msg)
-        hgn.save(
-            os.path.join(params["model_save_dir"], params["experiment_id"]))
+        # Save model
+        hgn.save(model_save_file)
 
 
 if __name__ == "__main__":
