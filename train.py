"""Script to train the Hamiltonian Generative Network
"""
import ast
import argparse
import copy
import os
import yaml

import numpy as np
import torch
import tqdm

from utilities.integrator import Integrator
from utilities.training_logger import TrainingLogger
from utilities.loader import load_hgn, get_online_dataloaders, get_offline_dataloaders
from utilities.losses import reconstruction_loss, kld_loss, geco_constraint

def _avoid_overwriting(experiment_id):
    # This function throws an error if the given experiment data already exists in runs/
    logdir = os.path.join('runs', experiment_id)
    if os.path.exists(logdir):
        assert len(os.listdir(logdir)) == 0,\
            f'Experiment id {experiment_id} already exists in runs/. Remove it, change the name ' \
            f'in the yaml file.'

<<<<<<< HEAD

def train(params, resume=False):
    """Instantiate and train the Hamiltonian Generative Network.

    Args:
        params (dict): Experiment parameters (see experiment_params folder).
    """
    if not resume:
        _avoid_overwriting(params['experiment_id'])  # Avoid overwriting tensorboard data

    # Set device and dtype
    device = params["device"] 
    if 'cuda' in device and not torch.cuda.is_available():
        print("Warning! Set to train in GPU but cuda is not available. Device is set to CPU.")
        device = 'cpu'
    dtype = torch.__getattribute__(params["networks"]["dtype"])

    # Load hgn from parameters to deice
    hgn = load_hgn(params=params, device=device, dtype=dtype)

    # Either generate data on-the-fly or load the data from disk
    if "train_data" in params["dataset"]:
        print(f"Training with OFFLINE data from dataset {params['dataset']['train_data']}")
        train_data_loader, test_data_loader = get_offline_dataloaders(params)
    else:
        assert "environment" in params, "Nor environment nor train_data are specified in the " \
                                        "given configuration."
        print("Training with ONLINE data...")
        train_data_loader, test_data_loader = get_online_dataloaders(params)

    # Initialize training logger
    training_logger = TrainingLogger(hyper_params=params,
                                     loss_freq=100,
                                     rollout_freq=100,
                                     model_freq=10000)

    # Initialize tensorboard writer
    model_save_file = os.path.join(params["model_save_dir"],
                                   params["experiment_id"])

    # TRAIN
    for ep in range(params["optimization"]["epochs"]):
        print("Epoch %s / %s" %
              (str(ep + 1), str(params["optimization"]["epochs"])))
        pbar = tqdm.tqdm(train_data_loader)
=======
class HgnTrainer:
    def __init__(self, params, cpu=False, resume=False):
        """Instantiate and train the Hamiltonian Generative Network.

        Args:
            params (dict): Experiment parameters (see experiment_params folder).
        """

        self.params = params
        self.cpu = cpu
        self.resume= resume

        # Set device
        self.device = 'cpu'
        self.device = "cuda:" + str(params["gpu_id"]) if torch.cuda.is_available() else "cpu"

        # Get dtype, will raise a 'module 'torch' has no attribute' if there is a typo
        self.dtype = torch.__getattribute__(params["networks"]["dtype"])

        # Load hgn from parameters to deice
        self.hgn = load_hgn(params=self.params, device=self.device, dtype=self.dtype)

        # Either generate data on-the-fly or load the data from disk
        if "environment" in self.params:
            print("Training with ONLINE data...")
            self.train_data_loader, self.test_data_loader = get_online_dataloaders(self.params)
        else:
            print("Training with OFFLINE data...")
            self.train_data_loader, self.test_data_loader = get_offline_dataloaders(self.params)

        # Initialize training logger
        self.training_logger = TrainingLogger(hyper_params=self.params,
                                         loss_freq=1,
                                         rollout_freq=10,
                                         model_freq=10000)

        # Initialize tensorboard writer
        self.model_save_file = os.path.join(self.params["model_save_dir"], self.params["experiment_id"])

        # Define optimization modules
        optim_params = [
            {
                'params': self.hgn.encoder.parameters(),
                'lr': params["optimization"]["encoder_lr"]
            },
            {
                'params': self.hgn.transformer.parameters(),
                'lr': params["optimization"]["transformer_lr"]
            },
            {
                'params': self.hgn.hnn.parameters(),
                'lr': params["optimization"]["hnn_lr"]
            },
            {
                'params': self.hgn.decoder.parameters(),
                'lr': params["optimization"]["decoder_lr"]
            },
        ]
        self.optimizer = torch.optim.Adam(optim_params)

    def training_step(self, rollouts):
        """Perform a training step with the given rollouts batch.

        TODO: Move the whole fit() code inside forward if adding hooks to the training, as direct
            calls to self.forward() do not trigger them.

        Args:
            rollouts (torch.Tensor): Tensor of shape (batch_size, seq_len, channels, height, width)
                corresponding to a batch of sampled rollouts.
            variational (bool): Whether to sample from the encoder and compute the KL loss,
                or train in fully deterministic mode.

        Returns:
            A dictionary of losses and the model's prediction of the rollout. The reconstruction loss and
            KL divergence are floats and prediction is the HGNResult object with data of the forward pass.
        """

        hgn_output = self.hgn.forward(rollout_batch=rollouts)
        target = hgn_output.input
        prediction = hgn_output.reconstructed_rollout
        
        if self.params["networks"]["variational"]:    
            C, rec_loss = geco_constraint(target, prediction, self.params["geco"]["tol"])
            C_curr = C.item()
            # Compute KL divergence
            mu = hgn_output.z_mean
            logvar = hgn_output.z_logvar
            kld = kld_loss(mu, logvar)
    
            # Compute moving average of constraint C
            if self.C_ma is None:
                self.C_ma = C
            else:
                # not exactly sure if i should detach here on in the expression below 
                self.C_ma = self.params["geco"]["alpha"] * self.C_ma.detach() + \
                            (1 - self.params["geco"]["alpha"]) * C

            C = C + (self.C_ma - C)
            
            # Compute losses
            train_loss = kld + self.langrange_multiplier * C

            losses = {'loss/train': train_loss,
                      'loss/kld': kld,
                      'loss/C_cur': C_curr,
                      'loss/C_ma': self.C_ma,
                      'loss/rec': rec_loss,
                      'other/langrange_mult': self.langrange_multiplier
                     }

            # clamping the langrange multiplier to avoid inf values
            self.langrange_multiplier = torch.clamp(self.langrange_multiplier * 
                                                    torch.exp(self.params["geco"]["langrange_multiplier_param"]
                                                    * self.C_ma.detach()), 1e-10, 1e10)
        else: # not variational
            # Compute frame reconstruction error
            rec_loss = reconstruction_loss(target=prediction.input, 
                                       prediction=prediction.reconstructed_rollout)
            losses = {'loss/train' : rec_loss}

        return losses, hgn_output

    def fit(self):
        """
        The trainer fits an HGN.
        """

        # Initial values for geco algorithm
        if params["networks"]["variational"]:
            self.langrange_multiplier = 1
            self.C_ma = None
        
        # TRAIN
        for ep in range(params["optimization"]["epochs"]):
            print("Epoch %s / %s" %
                  (str(ep + 1), str(params["optimization"]["epochs"])))
            pbar = tqdm.tqdm(self.train_data_loader)
            for batch_idx, rollout_batch in enumerate(pbar):
                # Move to device and change dtype
                rollout_batch = rollout_batch.to(self.device).type(self.dtype)

                # Do an optimization step
                self.optimizer.zero_grad()
                losses, prediction = self.training_step(rollouts=rollout_batch)
                losses['loss/train'].backward()
                self.optimizer.step()

                # Log progress
                self.training_logger.step(losses=losses,
                                     rollout_batch=rollout_batch,
                                     prediction=prediction,
                                     model=self.hgn)

                # Progress-bar msg
                msg = ", ".join([f"{k}: {v:.2e}" for k,v in losses.items() if v is not None])
                pbar.set_description(msg)
            # Save model
            self.hgn.save(model_save_file)

        self.test()
        return self.hgn

    def test(self):
        """Test after the training is finished.
        """
        print("Testing...")
        test_error = 0
        pbar = tqdm.tqdm(self.test_data_loader)
>>>>>>> c53288ab
        for _, rollout_batch in enumerate(pbar):
            rollout_batch = rollout_batch.to(self.device).type(self.dtype)
            prediction = self.hgn.forward(rollout_batch=rollout_batch)
            error = reconstruction_loss(target=prediction.input,
                prediction=prediction.reconstructed_rollout).detach().cpu().numpy()
            test_error += error / len(self.test_data_loader)
        self.training_logger.log_test_error(test_error)

def _overwrite_config_with_cmd_arguments(config, args):
    if args.name is not None:
        config['experiment_id'] = args.name[0]
    if args.epochs is not None:
        config['optimization']['epochs'] = args.epochs[0]
    if args.dataset_path is not None:
        # Read the parameters.yaml file in the given dataset path
        dataset_config = _read_config(os.path.join(_args.dataset_path[0], 'parameters.yaml'))
        config['dataset'] = {
            'train_data': dataset_config['dataset']['train_data'],
            'test_data': dataset_config['dataset']['test_data']
        }
        config['dataset']['rollout'] = dataset_config['dataset']['rollout']
    if args.env is not None:
        if 'train_data' in config['dataset']:
            raise ValueError(
                f'--env was given but configuration is set for offline training: '
                f'train_data={config["dataset"]["train_data"]}'
            )
        env_params = _read_config(DEFAULT_ENVIRONMENTS_PATH + args.env[0] + '.yaml')
        config['environment'] = env_params['environment']
    if args.params is not None:
        for p in args.params:
            key, value = p.split('=')
            ptr = config
            keys = key.split('.')
            for i, k in enumerate(keys):
                if i == len(keys) - 1:
                    ptr[k] = ast.literal_eval(value)
                else:
                    ptr = ptr[k]


def _read_config(config_file):
    with open(config_file, 'r') as f:
        config = yaml.load(f, Loader=yaml.FullLoader)
    return config


def _merge_configs(train_config, dataset_config):
    config = copy.deepcopy(train_config)
    for key, value in dataset_config.items():
        config[key] = value
    # If the config specifies a dataset path, we take the rollout from the configuration file
    # in the given dataset
    if 'dataset' in config and 'train_data' in config['dataset']:
        dataset_config = _read_config(  # Read parameters.yaml in root of given dataset
            os.path.join(os.path.dirname(config['dataset']['train_data']), 'parameters.yaml'))
        config['dataset']['rollout'] = dataset_config['dataset']['rollout']
    return config


if __name__ == "__main__":

    DEFAULT_TRAIN_CONFIG_FILE = "experiment_params/train_config_default.yaml"
    DEFAULT_DATASET_CONFIG_FILE = "experiment_params/dataset_online_default.yaml"
    DEFAULT_ENVIRONMENTS_PATH = "experiment_params/default_environments/"
    DEFAULT_SAVE_MODELS_DIR = "saved_models/"

    parser = argparse.ArgumentParser()
    parser.add_argument(
        '--train-config', action='store', nargs=1, type=str, required=True,
        help=f'Path to the training configuration yaml file.'
    )
    parser.add_argument(
        '--dataset-config', action='store', nargs=1, type=str, required=False,
        help=f'Path to the dataset configuration yaml file.'
    )
    parser.add_argument(
        '--name', action='store', nargs=1, required=False,
        help='If specified, this name will be used instead of experiment_id of the yaml file.'
    )
    parser.add_argument(
        '--epochs', action='store', nargs=1, type=int, required=False,
        help='The number of training epochs. If not specified, optimization.epochs of the '
             'training configuration will be used.'
    )
    parser.add_argument(
        '--env', action='store', nargs=1, type=str, required=False,
        help='The environment to use (for online training only). Possible values are '
             '\'pendulum\', \'spring\', \'two_bodies\', \'three_bodies\', corresponding to '
             'environment configurations in experiment_params/default_environments/. If not '
             'specified, the environment specified in the given --dataset-config will be used.'
    )
    parser.add_argument(
        '--dataset-path', action='store', nargs=1, type=str, required=False,
        help='Path to a stored dataset to use for training. For offline training only. In this '
             'case no dataset configuration file will be loaded.'
    )
    parser.add_argument(
        '--params', action='store', nargs='+', required=False,
        help='Override one or more parameters in the config. The format of an argument is '
             'param_name=param_value. Nested parameters are accessible by using a dot, '
             'i.e. --param dataset.img_size=32. IMPORTANT: lists must be enclosed in double '
             'quotes, i.e. --param environment.mass:"[0.5, 0.5]".'
    )
    parser.add_argument(
        '--resume', action='store', required=False, nargs='?', default=None,
        help='NOT IMPLEMENTED YET. Resume the training from a saved model. If a path is provided, '
             'the training will be resumed from the given checkpoint. Otherwise, the last '
             'checkpoint will be taken from saved_models/<experiment_id>.'
    )
    _args = parser.parse_args()

    # Read configurations
    _train_config = _read_config(_args.train_config[0])
    if _args.dataset_path is None:  # Will use the dataset config file (or default if not given)
        _dataset_config_file = DEFAULT_DATASET_CONFIG_FILE if _args.dataset_config is None else \
            _args.dataset_config[0]
        _dataset_config = _read_config(_dataset_config_file)
        _config = _merge_configs(_train_config, _dataset_config)
    else:  # Will use the dataset given in the command line arguments
        assert _args.dataset_config is None, 'Both --dataset-path and --dataset-config were given.'
        _config = _train_config

    # Overwrite configuration with command line arguments
    _overwrite_config_with_cmd_arguments(_config, _args)

    # Train HGN network
<<<<<<< HEAD
    hgn = train(_config)
=======
    trainer = HgnTrainer(params, cpu=args.cpu)
    hgn = trainer.fit()
>>>>>>> c53288ab
<|MERGE_RESOLUTION|>--- conflicted
+++ resolved
@@ -4,6 +4,7 @@
 import argparse
 import copy
 import os
+import warnings
 import yaml
 
 import numpy as np
@@ -23,55 +24,8 @@
             f'Experiment id {experiment_id} already exists in runs/. Remove it, change the name ' \
             f'in the yaml file.'
 
-<<<<<<< HEAD
-
-def train(params, resume=False):
-    """Instantiate and train the Hamiltonian Generative Network.
-
-    Args:
-        params (dict): Experiment parameters (see experiment_params folder).
-    """
-    if not resume:
-        _avoid_overwriting(params['experiment_id'])  # Avoid overwriting tensorboard data
-
-    # Set device and dtype
-    device = params["device"] 
-    if 'cuda' in device and not torch.cuda.is_available():
-        print("Warning! Set to train in GPU but cuda is not available. Device is set to CPU.")
-        device = 'cpu'
-    dtype = torch.__getattribute__(params["networks"]["dtype"])
-
-    # Load hgn from parameters to deice
-    hgn = load_hgn(params=params, device=device, dtype=dtype)
-
-    # Either generate data on-the-fly or load the data from disk
-    if "train_data" in params["dataset"]:
-        print(f"Training with OFFLINE data from dataset {params['dataset']['train_data']}")
-        train_data_loader, test_data_loader = get_offline_dataloaders(params)
-    else:
-        assert "environment" in params, "Nor environment nor train_data are specified in the " \
-                                        "given configuration."
-        print("Training with ONLINE data...")
-        train_data_loader, test_data_loader = get_online_dataloaders(params)
-
-    # Initialize training logger
-    training_logger = TrainingLogger(hyper_params=params,
-                                     loss_freq=100,
-                                     rollout_freq=100,
-                                     model_freq=10000)
-
-    # Initialize tensorboard writer
-    model_save_file = os.path.join(params["model_save_dir"],
-                                   params["experiment_id"])
-
-    # TRAIN
-    for ep in range(params["optimization"]["epochs"]):
-        print("Epoch %s / %s" %
-              (str(ep + 1), str(params["optimization"]["epochs"])))
-        pbar = tqdm.tqdm(train_data_loader)
-=======
 class HgnTrainer:
-    def __init__(self, params, cpu=False, resume=False):
+    def __init__(self, params, resume=False):
         """Instantiate and train the Hamiltonian Generative Network.
 
         Args:
@@ -79,12 +33,17 @@
         """
 
         self.params = params
-        self.cpu = cpu
         self.resume= resume
 
+        if not resume:  # Fail if experiment_id already exist in runs/
+            _avoid_overwriting(params["experiment_id"])
+
         # Set device
-        self.device = 'cpu'
-        self.device = "cuda:" + str(params["gpu_id"]) if torch.cuda.is_available() else "cpu"
+        self.device = params["device"]
+        if "cuda" in self.device and not torch.cuda.is_available():
+            warnings.warn(
+                "Warning! Set to train in GPU but cuda is not available. Device is set to CPU.")
+            self.device = "cpu"
 
         # Get dtype, will raise a 'module 'torch' has no attribute' if there is a typo
         self.dtype = torch.__getattribute__(params["networks"]["dtype"])
@@ -101,13 +60,18 @@
             self.train_data_loader, self.test_data_loader = get_offline_dataloaders(self.params)
 
         # Initialize training logger
-        self.training_logger = TrainingLogger(hyper_params=self.params,
-                                         loss_freq=1,
-                                         rollout_freq=10,
-                                         model_freq=10000)
+        self.training_logger = TrainingLogger(
+            hyper_params=self.params,
+            loss_freq=1,
+            rollout_freq=10,
+            model_freq=10000
+        )
 
         # Initialize tensorboard writer
-        self.model_save_file = os.path.join(self.params["model_save_dir"], self.params["experiment_id"])
+        self.model_save_file = os.path.join(
+            self.params["model_save_dir"],
+            self.params["experiment_id"]
+        )
 
         # Define optimization modules
         optim_params = [
@@ -133,14 +97,9 @@
     def training_step(self, rollouts):
         """Perform a training step with the given rollouts batch.
 
-        TODO: Move the whole fit() code inside forward if adding hooks to the training, as direct
-            calls to self.forward() do not trigger them.
-
         Args:
             rollouts (torch.Tensor): Tensor of shape (batch_size, seq_len, channels, height, width)
                 corresponding to a batch of sampled rollouts.
-            variational (bool): Whether to sample from the encoder and compute the KL loss,
-                or train in fully deterministic mode.
 
         Returns:
             A dictionary of losses and the model's prediction of the rollout. The reconstruction loss and
@@ -198,14 +157,13 @@
         """
 
         # Initial values for geco algorithm
-        if params["networks"]["variational"]:
+        if self.params["networks"]["variational"]:
             self.langrange_multiplier = 1
             self.C_ma = None
         
         # TRAIN
-        for ep in range(params["optimization"]["epochs"]):
-            print("Epoch %s / %s" %
-                  (str(ep + 1), str(params["optimization"]["epochs"])))
+        for ep in range(self.params["optimization"]["epochs"]):
+            print("Epoch %s / %s" % (str(ep + 1), str(self.params["optimization"]["epochs"])))
             pbar = tqdm.tqdm(self.train_data_loader)
             for batch_idx, rollout_batch in enumerate(pbar):
                 # Move to device and change dtype
@@ -218,16 +176,18 @@
                 self.optimizer.step()
 
                 # Log progress
-                self.training_logger.step(losses=losses,
-                                     rollout_batch=rollout_batch,
-                                     prediction=prediction,
-                                     model=self.hgn)
+                self.training_logger.step(
+                    losses=losses,
+                    rollout_batch=rollout_batch,
+                    prediction=prediction,
+                    model=self.hgn
+                )
 
                 # Progress-bar msg
                 msg = ", ".join([f"{k}: {v:.2e}" for k,v in losses.items() if v is not None])
                 pbar.set_description(msg)
             # Save model
-            self.hgn.save(model_save_file)
+            self.hgn.save(self.model_save_file)
 
         self.test()
         return self.hgn
@@ -238,7 +198,6 @@
         print("Testing...")
         test_error = 0
         pbar = tqdm.tqdm(self.test_data_loader)
->>>>>>> c53288ab
         for _, rollout_batch in enumerate(pbar):
             rollout_batch = rollout_batch.to(self.device).type(self.dtype)
             prediction = self.hgn.forward(rollout_batch=rollout_batch)
@@ -366,9 +325,6 @@
     _overwrite_config_with_cmd_arguments(_config, _args)
 
     # Train HGN network
-<<<<<<< HEAD
-    hgn = train(_config)
-=======
-    trainer = HgnTrainer(params, cpu=args.cpu)
-    hgn = trainer.fit()
->>>>>>> c53288ab
+
+    trainer = HgnTrainer(_config)
+    hgn = trainer.fit()