--- conflicted
+++ resolved
@@ -20,32 +20,12 @@
 from utilities import debug_utils
 
 
-<<<<<<< HEAD
-def load_hgn(params, dtype, device):
-=======
-def train(params):
+def load_hgn(params, device, dtype):
     """Instantiate and train the Hamiltonian Generative Network.
 
     Args:
         params (dict): Experiment parameters (see experiment_params folder).
     """
-    # Set device
-    device = "cuda:" + str(
-        params["gpu_id"]) if torch.cuda.is_available() else "cpu"
-
-    # Pick environment
-    env = EnvFactory.get_environment(**params["environment"])
-
->>>>>>> c258a571
-    # Instantiate networks
-    dtype = torch.float
-    if params["networks"]["dtype"] == "double":
-        dtype = torch.double
-    elif params["networks"]["dtype"] != "float":
-        raise KeyError(
-            'Data type must be "float" or "double", %s not supported' %
-            params["networks"]["dtype"])
-
     encoder = EncoderNet(seq_len=params["rollout"]["seq_length"],
                          in_channels=params["rollout"]["n_channels"],
                          **params["networks"]["encoder"],
@@ -98,21 +78,23 @@
     return hgn
 
 
-def train(params, variational, dtype=torch.float):
+def train(params):
     """Instantiate and train the Hamiltonian Generative Network.
 
     Args:
         params (dict): Experiment parameters (see experiment_params folder).
-        variational (bool): Whether to perform variational or deterministic training.
-        dtype (torch.dtype): Data type to be used in tensor computations.
     """
     # Set device
     device = "cuda:" + str(
         params["gpu_id"]) if torch.cuda.is_available() else "cpu"
 
+    # Get dtype, will raise a 'module 'torch' has no attribute' if there is a typo
+    dtype = torch.__getattribute__(params["networks"]["dtype"])
+
     # Pick environment
     env = EnvFactory.get_environment(**params["environment"])
 
+    # Load hgn from parameters to deice
     hgn = load_hgn(params=params, device=device, dtype=dtype)
 
     # Dataloader
