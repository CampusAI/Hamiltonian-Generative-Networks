--- conflicted
+++ resolved
@@ -17,11 +17,6 @@
 from utilities.integrator import Integrator
 from utilities.training_logger import TrainingLogger
 
-<<<<<<< HEAD
-
-def train(params):
-    # Set device
-=======
 
 
 def train(params):
@@ -29,13 +24,8 @@
 
     Args:
         params (dictionary): Experiment parameters (see experiment_params folder)
-
-    Returns:
-        (HGN): Trained Hamiltonian Generative Network 
-        (list(float)): Training losses
     """
      # Set device
->>>>>>> 4f2d7d47
     device = "cuda:" + str(
         params["gpu_id"]) if torch.cuda.is_available() else "cpu"
 
@@ -122,39 +112,21 @@
     pbar = tqdm.tqdm(data_loader)
     for i, rollout_batch in enumerate(pbar):
         rollout_batch = rollout_batch.float().to(device)
-<<<<<<< HEAD
         error, kld, prediction = hgn.fit(rollout_batch)
         training_logger.step(losses=(error, kld),
                              rollout_batch=rollout_batch,
                              prediction=prediction)
         msg = "Loss: %s, KL: %s" % (round(error, 4), round(kld, 4))
         pbar.set_description(msg)
-
     hgn.save(os.path.join(params["model_save_dir"], params["experiment_id"]))
 
 
 if __name__ == "__main__":
-    params_file = "experiment_params/randomized_test.yaml"
+    params_file = "experiment_params/default.yaml"
     
     # Read parameters
     with open(params_file, 'r') as f:
         params = yaml.load(f, Loader=yaml.FullLoader)
     
     # Train HGN network
-    train(params)
-=======
-        error = hgn.fit(rollout_batch)
-        errors.append(float(error))
-    return HGN, errors
-
-
-if __name__ == "__main__":
-    params_file = "experiment_params/default.yaml"
-
-    # Read parameters
-    with open(params_file, 'r') as f:
-        params = yaml.load(f, Loader=yaml.FullLoader)
-
-    hgn, errors = train(params)
-    hgn.save(os.path.join(params["model_save_dir"], params["experiment_id"]))
->>>>>>> 4f2d7d47
+    train(params)