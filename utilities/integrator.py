--- conflicted
+++ resolved
@@ -31,12 +31,8 @@
         Args:
             q (torch.Tensor): Latent-space position tensor.
             p (torch.Tensor): Latent-space momentum tensor.
-<<<<<<< HEAD
-            hnn (networks.hamiltonian_net.HamiltonianNet): Hamiltonian Neural Network.
-=======
             hnn (HamiltonianNet): Hamiltonian Neural Network.
             remember_energy (bool): Whether to store the computed energy in self.energy.
->>>>>>> f53c10f5
 
         Returns:
             tuple(torch.Tensor, torch.Tensor): Position and momentum time derivatives: dq_dt, dp_dt.
