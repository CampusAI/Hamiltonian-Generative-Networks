"""This module contains the implementation of the inference step of the Hamiltonian Generative
Networks paper. The inference step is composed by an Encoder network and a Transformer network.
The encoder maps the input sequence of frames into a latent distribution and samples a Tensor z
from it using the reparametrization trick. The Transformer network takes the latent Tensor z and
maps it into the abstract phase space (q, p).
"""

import torch
import torch.nn as nn


class EncoderNet(nn.Module):
    """Implementation of the encoder network, that encodes the input frames sequence into a
    distribution over the latent space and samples with the common reparametrization trick.

    The network expects the images to be concatenated along channel dimension. This means that if
    a batch of sequences has shape (batch_size, seq_len, channels, height, width) the network
    will accept an input of shape (batch_size, seq_len * channels, height, width).
    """

    DEFAULT_PARAMS = {
        'hidden_conv_layers': 6,
        'n_filters': [32, 64, 64, 64, 64, 64, 64],
        'kernel_sizes': [3, 3, 3, 3, 3, 3, 3, 3],
        'strides': [1, 1, 1, 1, 1, 1, 1, 1],
    }

<<<<<<< HEAD
    def __init__(self, seq_len, in_channels, out_channels=48, hidden_conv_layers=None,
                 n_filters=None, kernel_sizes=None, strides=None, act_func=nn.ReLU(),
=======
    def __init__(self,
                 seq_len,
                 in_channels,
                 out_channels,
                 hidden_conv_layers=None,
                 n_filters=None,
                 kernel_sizes=None,
                 strides=None,
                 act_func=nn.ReLU(),
>>>>>>> 4639ae68
                 dtype=torch.float):
        """Instantiate the convolutional layers that compose the input network with the
        appropriate shapes.

        If K is the total number of layers, then hidden_conv_layers = K - 2. The length of
        n_filters must be K - 1, and that of kernel_sizes and strides must be K. If all
        them are None, EncoderNet.DEFAULT_PARAMS will be used.

        Args:
            seq_len (int): Number of frames that compose a sequence.
            in_channels (int): Number of channels of images in the input sequence.
            out_channels (int): Number of channels of the output latent encoding.
            hidden_conv_layers (int): Number of hidden convolutional layers (excluding the input
                and the two output layers for mean and variance).
            n_filters (list): List with number of filters for each of the hidden layers.
            kernel_sizes (list): List with kernel sizes for each convolutional layer.
            strides (list): List with strides for each convolutional layer.
            act_func (torch.nn.Module): The activation function to apply after each layer.
            dtype (torch.dtype): Type of the weights.
        """
        super().__init__()
        if all(var is None for var in (hidden_conv_layers, n_filters,
                                       kernel_sizes, strides)):
            hidden_conv_layers = EncoderNet.DEFAULT_PARAMS[
                'hidden_conv_layers']
            n_filters = EncoderNet.DEFAULT_PARAMS['n_filters']
            kernel_sizes = EncoderNet.DEFAULT_PARAMS['kernel_sizes']
            strides = EncoderNet.DEFAULT_PARAMS['strides']
        elif all(var is not None for var in (hidden_conv_layers, n_filters,
                                             kernel_sizes, strides)):
            # If no Nones, check consistency
            assert len(n_filters) == hidden_conv_layers + 1,\
                'n_filters must be a list of length hidden_conv_layers + 1 ' \
                '(' + str(hidden_conv_layers + 1) + ' in this case).'
            assert len(kernel_sizes) == hidden_conv_layers + 2 and \
                   len(strides) == hidden_conv_layers + 2, \
                   'kernel_sizes and strides must be lists with values foreach layer in the ' \
                   'network (' + str(hidden_conv_layers + 2) + ' in this case).'
        else:
            raise ValueError(
                'Args hidden_conv_layers, n_filters, kernel_sizes, and strides'
                'can only be either all None, or all defined by the user.')
        paddings = [int(k / 2) for k in kernel_sizes]
        self.input_conv = nn.Conv2d(in_channels=seq_len * in_channels,
                                    out_channels=n_filters[0],
                                    kernel_size=kernel_sizes[0],
                                    padding=paddings[0],
                                    stride=strides[0])
        self.hidden_layers = nn.ModuleList(modules=[
            nn.Conv2d(in_channels=n_filters[i],
                      out_channels=n_filters[i + 1],
                      kernel_size=kernel_sizes[i + 1],
                      padding=paddings[i + 1],
                      stride=strides[i + 1]) for i in range(hidden_conv_layers)
        ])
        self.out_mean = nn.Conv2d(in_channels=n_filters[-1],
                                  out_channels=out_channels,
                                  kernel_size=kernel_sizes[-1],
                                  padding=paddings[-1],
                                  stride=strides[-1])
        self.out_logvar = nn.Conv2d(in_channels=n_filters[-1],
                                    out_channels=out_channels,
                                    kernel_size=kernel_sizes[-1],
                                    padding=paddings[-1],
                                    stride=strides[-1])
        self.activation = act_func
        self.type(dtype)

    def forward(self, x):
        """Compute the encoding of the given sequence of images.

        Args:
            x (torch.Tensor): A (batch_size, seq_len * channels, height, width) tensor containing
            the sequence of frames.

        Returns:
            A tuple (z, mu, stddev), which are all N x 48 x H x W tensors. z is the latent encoding
            for the given input sequence, while mu and stddev are distribution parameters.
        """
        x = self.activation(self.input_conv(x))
        for layer in self.hidden_layers:
            x = self.activation(layer(x))
        mean = self.activation(self.out_mean(x))
        stddev = torch.exp(0.5 * self.activation(self.out_logvar(x)))
        epsilon = torch.randn_like(mean)
        z = mean + stddev * epsilon
        return z, mean, stddev


class TransformerNet(nn.Module):
    """Implementation of the encoder-transformer network, that maps the latent space into the
    phase space.
    """

    DEFAULT_PARAMS = {
        'hidden_conv_layers': 2,
        'n_filters': [64, 64, 64],
        'kernel_sizes': [3, 3, 3, 3],
        'strides': [2, 2, 2, 1],
    }

<<<<<<< HEAD
    def __init__(self, in_channels, out_channels=32, hidden_conv_layers=None,
                 n_filters=None, kernel_sizes=None, strides=None, act_func=torch.nn.ReLU(),
=======
    def __init__(self,
                 in_channels,
                 out_channels,
                 hidden_conv_layers=None,
                 n_filters=None,
                 kernel_sizes=None,
                 strides=None,
                 act_func=torch.nn.ReLU(),
>>>>>>> 4639ae68
                 dtype=torch.float):
        """Instantiate the convolutional layers with the given attributes or using the default
        parameters.

        If K is the total number of layers, then hidden_conv_layers = K - 2. The length of
        n_filters must be K - 1, and that of kernel_sizes and strides must be K. If all
        them are None, TransformerNet.DEFAULT_PARAMS will be used.


        Args:
            in_channels (int): Number of input in_channels.
            out_channels (int): Number of in_channels of q and p
            hidden_conv_layers (int): Number of hidden convolutional layers (excluding the input
                and the two output layers for mean and variance).
            n_filters (list): List with number of filters for each of the hidden layers.
            kernel_sizes (list): List with kernel sizes for each convolutional layer.
            strides (list): List with strides for each convolutional layer.
            act_func (torch.nn.Module): The activation function to apply after each layer.
            dtype (torch.dtype): Type of the weights.
        """
        super().__init__()
        if all(var is None for var in (hidden_conv_layers, n_filters,
                                       kernel_sizes, strides)):
            hidden_conv_layers = TransformerNet.DEFAULT_PARAMS[
                'hidden_conv_layers']
            n_filters = TransformerNet.DEFAULT_PARAMS['n_filters']
            kernel_sizes = TransformerNet.DEFAULT_PARAMS['kernel_sizes']
            strides = TransformerNet.DEFAULT_PARAMS['strides']
        elif all(var is not None for var in (hidden_conv_layers, n_filters,
                                             kernel_sizes, strides)):
            # If no Nones, check consistency
            assert len(n_filters) == hidden_conv_layers + 1,\
                'n_filters must be of length hidden_conv_layers + 1 ' \
                '(' + str(hidden_conv_layers + 1) + ' in this case).'
            assert len(kernel_sizes) == hidden_conv_layers + 2 \
                   and len(strides) == hidden_conv_layers + 2, \
                   'kernel_sizes and strides must be lists with values foreach layer in the ' \
                   'network (' + str(hidden_conv_layers + 2) + ' in this case).'
        else:
            raise ValueError(
                'Args hidden_conv_layers, n_filters, kernel_sizes, and strides'
                'can only be either all None, or all defined by the user.')

        paddings = [int(k / 2) for k in kernel_sizes]
        self.in_conv = nn.Conv2d(in_channels=in_channels,
                                 out_channels=n_filters[0],
                                 kernel_size=kernel_sizes[0],
                                 padding=paddings[0],
                                 stride=strides[0])
        self.hidden_layers = nn.ModuleList(modules=[
            nn.Conv2d(in_channels=n_filters[i],
                      out_channels=n_filters[i + 1],
                      kernel_size=kernel_sizes[i + 1],
                      padding=paddings[i + 1],
                      stride=strides[i + 1]) for i in range(hidden_conv_layers)
        ])
        self.out_conv = nn.Conv2d(in_channels=n_filters[-1],
                                  out_channels=out_channels * 2,
                                  kernel_size=kernel_sizes[-1],
                                  padding=paddings[-1],
                                  stride=strides[-1])
        self.activation = act_func
        self.type(dtype)

    def forward(self, x):
        """Transforms the given encoding into two tensors q, p.

        Args:
            x (torch.Tensor): A Tensor of shape (batch_size, channels, H, W).

        Returns:
            Two Tensors q, p corresponding to vectors of abstract positions and momenta.
        """
        x = self.activation(self.in_conv(x))
        for layer in self.hidden_layers:
            x = self.activation(layer(x))
        x = self.activation(self.out_conv(x))
        q, p = self.to_phase_space(x)
        return q, p

    @staticmethod
    def to_phase_space(encoding):
        """Takes the encoder-transformer output and returns the q and p tensors.

        Args:
            encoding (torch.Tensor): A tensor of shape (batch_size, channels, ...).

        Returns:
            Two tensors of shape (batch_size, channels/2, ...) resulting from splitting the given
            tensor along the second dimension.
        """
        assert encoding.shape[
            1] % 2 == 0, 'The number of in_channels is odd. Cannot split properly.'
        half_len = int(encoding.shape[1] / 2)
        q = encoding[:, :half_len]
        p = encoding[:, half_len:]
        return q, p


def concat_rgb(sequences_batch):
    """Concatenate the images along channel dimension.

    Args:
        sequences_batch (torch.Tensor): A Tensor with shape (batch_size, seq_len, channels, height, width)
            containing the images of the sequence.

    Returns:
        A Tensor with shape (batch_size, seq_len * channels, height, width) with the images
        concatenated along the channel dimension.
    """
    batch_size, seq_len, channels, h, w = sequences_batch.size()
    return torch.reshape(sequences_batch,
                         shape=(batch_size, seq_len * channels, h, w))


if __name__ == '__main__':
    encoder = EncoderNet(seq_len=10,
                         in_channels=3,
                         out_channels=48,
                         hidden_conv_layers=9,
                         kernel_sizes=[3 for i in range(11)],
                         n_filters=[64 for i in range(10)],
                         strides=[1 for i in range(11)])
    transformer = TransformerNet(in_channels=48,
                                 out_channels=32,
                                 hidden_conv_layers=4,
                                 kernel_sizes=[3, 3, 3, 3, 3, 4],
                                 n_filters=[32, 48, 64, 96, 128],
                                 strides=[2, 2, 2, 1, 1, 2])

    inp = torch.randn((128, 10, 3, 32, 32))
    inp = concat_rgb(inp)
    encoded, mean, var = encoder(inp)

    q, p = transformer(encoded)
    print(q.size())
    print(p.size())<|MERGE_RESOLUTION|>--- conflicted
+++ resolved
@@ -25,10 +25,6 @@
         'strides': [1, 1, 1, 1, 1, 1, 1, 1],
     }
 
-<<<<<<< HEAD
-    def __init__(self, seq_len, in_channels, out_channels=48, hidden_conv_layers=None,
-                 n_filters=None, kernel_sizes=None, strides=None, act_func=nn.ReLU(),
-=======
     def __init__(self,
                  seq_len,
                  in_channels,
@@ -38,7 +34,6 @@
                  kernel_sizes=None,
                  strides=None,
                  act_func=nn.ReLU(),
->>>>>>> 4639ae68
                  dtype=torch.float):
         """Instantiate the convolutional layers that compose the input network with the
         appropriate shapes.
@@ -140,10 +135,6 @@
         'strides': [2, 2, 2, 1],
     }
 
-<<<<<<< HEAD
-    def __init__(self, in_channels, out_channels=32, hidden_conv_layers=None,
-                 n_filters=None, kernel_sizes=None, strides=None, act_func=torch.nn.ReLU(),
-=======
     def __init__(self,
                  in_channels,
                  out_channels,
@@ -152,7 +143,6 @@
                  kernel_sizes=None,
                  strides=None,
                  act_func=torch.nn.ReLU(),
->>>>>>> 4639ae68
                  dtype=torch.float):
         """Instantiate the convolutional layers with the given attributes or using the default
         parameters.
