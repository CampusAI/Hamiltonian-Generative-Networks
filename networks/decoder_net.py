"""This module contains the implementation of a decoder network, that applies 3 residual blocks
to the input abstract position q. In the paper q is a (16, 4, 4) tensor that can be seen as a 4x4
image with 16 channels, but here other sizes may be used.
"""

import torch
from torch import nn


class ResidualBlock(nn.Module):
    """A residual block that up-samples the input image by a factor of 2.
    """

    def __init__(self, in_channels, n_filters=64, kernel_size=3):
        """Instantiate the residual block, composed by a 2x up-sampling and two convolutional
        layers.

        Args:
            in_channels (int): Number of input channels.
            n_filters (int): Number of filters, and thus output channels.
            kernel_size (int): Size of the convolutional kernels.
        """
        super().__init__()
        self.channels = in_channels
        self.n_filters = n_filters
        padding = int(kernel_size / 2)
        self.conv1 = nn.Conv2d(
            in_channels=in_channels,
            out_channels=n_filters,
            kernel_size=kernel_size,
            padding=padding,
        )
        self.conv2 = nn.Conv2d(
            in_channels=n_filters,
            out_channels=n_filters,
            kernel_size=kernel_size,
            padding=padding,
        )
        if in_channels != n_filters:
            print("in_channels", in_channels)
            print("n_filters", n_filters)
            self.dim_match_conv = nn.Conv2d(
                in_channels=in_channels,
                out_channels=n_filters,
                kernel_size=1,
                padding=0
            )
        self.leaky_relu = nn.LeakyReLU()
        self.upsample = nn.UpsamplingNearest2d(scale_factor=2)
        self.sigmoid = nn.Sigmoid()

    def forward(self, x):
        """Apply 2x up-sampling, followed by two convolutional layers with leaky relu. A sigmoid
        activation is applied at the end.

        TODO: Should we use batch normalization? It is often common in residual blocks.
        TODO: Here we apply a convolutional layer to the input up-sampled tensor if its number
            of channels does not match the convolutional layer channels. Is this the correct way?

        Args:
            x (torch.Tensor): Input image of shape (N, C, H, W) where N is the batch size and C
                is the number of in_channels.

        Returns:
            A torch.Tensor with the up-sampled images, of shape (N, n_filters, H, W).
        """
        if self.upsample:
            x = self.upsample(x)
        residual = self.dim_match_conv(x) if self.channels != self.n_filters else x
        x = self.leaky_relu(self.conv1(x))
        x = self.leaky_relu(self.conv2(x))
        x = self.sigmoid(x + residual)
        return x


class DecoderNet(nn.Module):
    """The Decoder network, that takes a latent encoding of shape (in_channels, H, W)
    and produces the output image by applying 3 ResidualBlock modules and a final 1x1 convolution.
    Each residual block up-scales the image by 2, and the convolution produces the desired number
    of output channels, thus the output shape is (out_channels, H*2^3, W*2^3).
    """

    DEFAULT_PARAMS = {
        'n_residual_blocks': 3,
        'n_filters': [64, 64, 64],
        'kernel_sizes': [3, 3, 3, 3],
    }

    def __init__(self, in_channels, out_channels=3, n_residual_blocks=None, n_filters=None,
                 kernel_sizes=None):
        """Create the decoder network composed of the given number of residual blocks.

        Args:
            in_channels (int): Number of input encodings channels.
            out_channels (int): Number output image channels (1 for grayscale, 3 for RGB).
            n_residual_blocks (int): Number of residual blocks in the network.
            n_filters (list): List where the i-th element is the number of filters for
                convolutional layers for the i-th residual block, excluding the output block.
                Therefore, n_filters must be of length n_residual_blocks - 1
            kernel_sizes(list): List where the i-th element is the kernel size of convolutional
                layers for the i-th residual block.
        """
        super().__init__()
        if all(var is None for var in(n_residual_blocks, n_filters, kernel_sizes)):
            n_residual_blocks = DecoderNet.DEFAULT_PARAMS['n_residual_blocks']
            n_filters = DecoderNet.DEFAULT_PARAMS['n_filters']
            kernel_sizes = DecoderNet.DEFAULT_PARAMS['kernel_sizes']
        elif all(var is not None for var in(n_residual_blocks, n_filters, kernel_sizes)):
            assert len(kernel_sizes) == n_residual_blocks, \
                'kernel_sizes and upsample must be of length n_residual_blocks ('\
                + str(n_residual_blocks) + ' in this case).'
            assert len(n_filters) == n_residual_blocks - 1, 'n_filters must be of length ' \
                'n_residual_blocks -1 (' + str(n_residual_blocks - 1) + ' in this case).'
        else:
            raise ValueError('Args n_residual_blocks, n_filters, kernel_size, upsample '
                             'can only be either all None, or all defined by the user.')
        filters = [in_channels] + n_filters
        self.residual_blocks = nn.ModuleList(
            [
                ResidualBlock(
<<<<<<< HEAD
                    in_channels=int(filters[i]),
                    n_filters=int(filters[i+1]),
                    kernel_size=int(kernel_sizes[i]),
                    upsample=upsample[i]
=======
                    in_channels=filters[i],
                    n_filters=filters[i+1],
                    kernel_size=kernel_sizes[i],
>>>>>>> c8f92f61
                )
                for i in range(n_residual_blocks)
            ]
        )
        self.out_conv = nn.Conv2d(
            in_channels=filters[-1],
            out_channels=out_channels,
            kernel_size=kernel_sizes[-1],
            padding=int(kernel_sizes[-1] / 2)  # To not resize the image
        )

    def forward(self, x):
        """Apply the three residual blocks and the final convolutional layer.

        Args:
            x (torch.Tensor): Tensor of shape (N, in_channels, H, W) where N is the batch size.

        Returns:
            Tensor of shape (out_channels, H * 2^3, W * 2^3) with the reconstructed image.
        """
        for layer in self.residual_blocks:
            x = layer(x)
        x = self.out_conv(x)  # TODO: activation?
        return x


if __name__ == '__main__':
    decoder = DecoderNet(in_channels=16, out_channels=3)
    inp = torch.randn((128, 16, 4, 4))
    out = decoder(inp)
    print(out.size())<|MERGE_RESOLUTION|>--- conflicted
+++ resolved
@@ -10,7 +10,6 @@
 class ResidualBlock(nn.Module):
     """A residual block that up-samples the input image by a factor of 2.
     """
-
     def __init__(self, in_channels, n_filters=64, kernel_size=3):
         """Instantiate the residual block, composed by a 2x up-sampling and two convolutional
         layers.
@@ -39,12 +38,10 @@
         if in_channels != n_filters:
             print("in_channels", in_channels)
             print("n_filters", n_filters)
-            self.dim_match_conv = nn.Conv2d(
-                in_channels=in_channels,
-                out_channels=n_filters,
-                kernel_size=1,
-                padding=0
-            )
+            self.dim_match_conv = nn.Conv2d(in_channels=in_channels,
+                                            out_channels=n_filters,
+                                            kernel_size=1,
+                                            padding=0)
         self.leaky_relu = nn.LeakyReLU()
         self.upsample = nn.UpsamplingNearest2d(scale_factor=2)
         self.sigmoid = nn.Sigmoid()
@@ -66,7 +63,8 @@
         """
         if self.upsample:
             x = self.upsample(x)
-        residual = self.dim_match_conv(x) if self.channels != self.n_filters else x
+        residual = self.dim_match_conv(
+            x) if self.channels != self.n_filters else x
         x = self.leaky_relu(self.conv1(x))
         x = self.leaky_relu(self.conv2(x))
         x = self.sigmoid(x + residual)
@@ -86,7 +84,11 @@
         'kernel_sizes': [3, 3, 3, 3],
     }
 
-    def __init__(self, in_channels, out_channels=3, n_residual_blocks=None, n_filters=None,
+    def __init__(self,
+                 in_channels,
+                 out_channels=3,
+                 n_residual_blocks=None,
+                 n_filters=None,
                  kernel_sizes=None):
         """Create the decoder network composed of the given number of residual blocks.
 
@@ -101,37 +103,30 @@
                 layers for the i-th residual block.
         """
         super().__init__()
-        if all(var is None for var in(n_residual_blocks, n_filters, kernel_sizes)):
+        if all(var is None
+               for var in (n_residual_blocks, n_filters, kernel_sizes)):
             n_residual_blocks = DecoderNet.DEFAULT_PARAMS['n_residual_blocks']
             n_filters = DecoderNet.DEFAULT_PARAMS['n_filters']
             kernel_sizes = DecoderNet.DEFAULT_PARAMS['kernel_sizes']
-        elif all(var is not None for var in(n_residual_blocks, n_filters, kernel_sizes)):
+        elif all(var is not None
+                 for var in (n_residual_blocks, n_filters, kernel_sizes)):
             assert len(kernel_sizes) == n_residual_blocks, \
                 'kernel_sizes and upsample must be of length n_residual_blocks ('\
                 + str(n_residual_blocks) + ' in this case).'
             assert len(n_filters) == n_residual_blocks - 1, 'n_filters must be of length ' \
                 'n_residual_blocks -1 (' + str(n_residual_blocks - 1) + ' in this case).'
         else:
-            raise ValueError('Args n_residual_blocks, n_filters, kernel_size, upsample '
-                             'can only be either all None, or all defined by the user.')
+            raise ValueError(
+                'Args n_residual_blocks, n_filters, kernel_size, upsample '
+                'can only be either all None, or all defined by the user.')
         filters = [in_channels] + n_filters
-        self.residual_blocks = nn.ModuleList(
-            [
-                ResidualBlock(
-<<<<<<< HEAD
-                    in_channels=int(filters[i]),
-                    n_filters=int(filters[i+1]),
-                    kernel_size=int(kernel_sizes[i]),
-                    upsample=upsample[i]
-=======
-                    in_channels=filters[i],
-                    n_filters=filters[i+1],
-                    kernel_size=kernel_sizes[i],
->>>>>>> c8f92f61
-                )
-                for i in range(n_residual_blocks)
-            ]
-        )
+        self.residual_blocks = nn.ModuleList([
+            ResidualBlock(
+                in_channels=int(filters[i]),
+                n_filters=int(filters[i + 1]),
+                kernel_size=int(kernel_sizes[i]),
+            ) for i in range(n_residual_blocks)
+        ])
         self.out_conv = nn.Conv2d(
             in_channels=filters[-1],
             out_channels=out_channels,
