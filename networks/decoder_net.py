"""This module contains the implementation of a decoder network, that applies 3 residual blocks
to the input abstract position q. In the paper q is a (16, 4, 4) tensor that can be seen as a 4x4
image with 16 channels, but here other sizes may be used.
"""

import torch
from torch import nn


class ResidualBlock(nn.Module):
    """A residual block that up-samples the input image by a factor of 2.
    """
    def __init__(self, in_channels, n_filters=64, kernel_size=3):
        """Instantiate the residual block, composed by a 2x up-sampling and two convolutional
        layers.

        Args:
            in_channels (int): Number of input channels.
            n_filters (int): Number of filters, and thus output channels.
            kernel_size (int): Size of the convolutional kernels.
        """
        super().__init__()
        self.channels = in_channels
        self.n_filters = n_filters
        padding = int(kernel_size / 2)
        self.conv1 = nn.Conv2d(
            in_channels=in_channels,
            out_channels=n_filters,
            kernel_size=kernel_size,
            padding=padding,
        )
        self.conv2 = nn.Conv2d(
            in_channels=n_filters,
            out_channels=n_filters,
            kernel_size=kernel_size,
            padding=padding,
        )
        if in_channels != n_filters:
            print("in_channels", in_channels)
            print("n_filters", n_filters)
            self.dim_match_conv = nn.Conv2d(in_channels=in_channels,
                                            out_channels=n_filters,
                                            kernel_size=1,
                                            padding=0)
        self.leaky_relu = nn.LeakyReLU()
        self.upsample = nn.UpsamplingNearest2d(scale_factor=2)
        self.sigmoid = nn.Sigmoid()

    def forward(self, x):
        """Apply 2x up-sampling, followed by two convolutional layers with leaky relu. A sigmoid
        activation is applied at the end.

        TODO: Should we use batch normalization? It is often common in residual blocks.
        TODO: Here we apply a convolutional layer to the input up-sampled tensor if its number
            of channels does not match the convolutional layer channels. Is this the correct way?

        Args:
            x (torch.Tensor): Input image of shape (N, C, H, W) where N is the batch size and C
                is the number of in_channels.

        Returns:
            A torch.Tensor with the up-sampled images, of shape (N, n_filters, H, W).
        """
        if self.upsample:
            x = self.upsample(x)
        residual = self.dim_match_conv(
            x) if self.channels != self.n_filters else x
        x = self.leaky_relu(self.conv1(x))
        x = self.leaky_relu(self.conv2(x))
        x = self.sigmoid(x + residual)
        return x


class DecoderNet(nn.Module):
    """The Decoder network, that takes a latent encoding of shape (in_channels, H, W)
    and produces the output image by applying 3 ResidualBlock modules and a final 1x1 convolution.
    Each residual block up-scales the image by 2, and the convolution produces the desired number
    of output channels, thus the output shape is (out_channels, H*2^3, W*2^3).
    """

    DEFAULT_PARAMS = {
        'n_residual_blocks': 3,
        'n_filters': [64, 64, 64],
        'kernel_sizes': [3, 3, 3, 3],
    }

    def __init__(self,
                 in_channels,
                 out_channels=3,
                 n_residual_blocks=None,
                 n_filters=None,
                 kernel_sizes=None):
        """Create the decoder network composed of the given number of residual blocks.

        Args:
            in_channels (int): Number of input encodings channels.
            out_channels (int): Number output image channels (1 for grayscale, 3 for RGB).
            n_residual_blocks (int): Number of residual blocks in the network.
            n_filters (list): List where the i-th element is the number of filters for
                convolutional layers for the i-th residual block, excluding the output block.
                Therefore, n_filters must be of length n_residual_blocks - 1
            kernel_sizes(list): List where the i-th element is the kernel size of convolutional
                layers for the i-th residual block.
        """
        super().__init__()
<<<<<<< HEAD
        if all(var is None
               for var in (n_residual_blocks, n_filters, kernel_sizes)):
            n_residual_blocks = DecoderNet.DEFAULT_PARAMS['n_residual_blocks']
            n_filters = DecoderNet.DEFAULT_PARAMS['n_filters']
            kernel_sizes = DecoderNet.DEFAULT_PARAMS['kernel_sizes']
        elif all(var is not None
                 for var in (n_residual_blocks, n_filters, kernel_sizes)):
            assert len(kernel_sizes) == n_residual_blocks, \
                'kernel_sizes and upsample must be of length n_residual_blocks ('\
                + str(n_residual_blocks) + ' in this case).'
            assert len(n_filters) == n_residual_blocks - 1, 'n_filters must be of length ' \
                'n_residual_blocks -1 (' + str(n_residual_blocks - 1) + ' in this case).'
=======
        if all(var is None for var in (n_residual_blocks, n_filters, kernel_sizes)):
            n_residual_blocks = DecoderNet.DEFAULT_PARAMS['n_residual_blocks']
            n_filters = DecoderNet.DEFAULT_PARAMS['n_filters']
            kernel_sizes = DecoderNet.DEFAULT_PARAMS['kernel_sizes']
        elif all(var is not None for var in (n_residual_blocks, n_filters, kernel_sizes)):
            assert len(kernel_sizes) == n_residual_blocks + 1, \
                'kernel_sizes and upsample must be of length n_residual_blocks + 1 ('\
                + str(n_residual_blocks + 1) + ' in this case).'
            assert len(n_filters) == n_residual_blocks, 'n_filters must be of length ' \
                'n_residual_blocks (' + str(n_residual_blocks) + ' in this case).'
>>>>>>> c4089369
        else:
            raise ValueError(
                'Args n_residual_blocks, n_filters, kernel_size, upsample '
                'can only be either all None, or all defined by the user.')
        filters = [in_channels] + n_filters
        self.residual_blocks = nn.ModuleList([
            ResidualBlock(
                in_channels=int(filters[i]),
                n_filters=int(filters[i + 1]),
                kernel_size=int(kernel_sizes[i]),
            ) for i in range(n_residual_blocks)
        ])
        self.out_conv = nn.Conv2d(
            in_channels=filters[-1],
            out_channels=out_channels,
            kernel_size=kernel_sizes[-1],
            padding=int(kernel_sizes[-1] / 2)  # To not resize the image
        )

    def forward(self, x):
        """Apply the three residual blocks and the final convolutional layer.

        Args:
            x (torch.Tensor): Tensor of shape (N, in_channels, H, W) where N is the batch size.

        Returns:
            Tensor of shape (out_channels, H * 2^3, W * 2^3) with the reconstructed image.
        """
        for layer in self.residual_blocks:
            x = layer(x)
        x = self.out_conv(x)  # TODO: activation?
        return x<|MERGE_RESOLUTION|>--- conflicted
+++ resolved
@@ -103,20 +103,6 @@
                 layers for the i-th residual block.
         """
         super().__init__()
-<<<<<<< HEAD
-        if all(var is None
-               for var in (n_residual_blocks, n_filters, kernel_sizes)):
-            n_residual_blocks = DecoderNet.DEFAULT_PARAMS['n_residual_blocks']
-            n_filters = DecoderNet.DEFAULT_PARAMS['n_filters']
-            kernel_sizes = DecoderNet.DEFAULT_PARAMS['kernel_sizes']
-        elif all(var is not None
-                 for var in (n_residual_blocks, n_filters, kernel_sizes)):
-            assert len(kernel_sizes) == n_residual_blocks, \
-                'kernel_sizes and upsample must be of length n_residual_blocks ('\
-                + str(n_residual_blocks) + ' in this case).'
-            assert len(n_filters) == n_residual_blocks - 1, 'n_filters must be of length ' \
-                'n_residual_blocks -1 (' + str(n_residual_blocks - 1) + ' in this case).'
-=======
         if all(var is None for var in (n_residual_blocks, n_filters, kernel_sizes)):
             n_residual_blocks = DecoderNet.DEFAULT_PARAMS['n_residual_blocks']
             n_filters = DecoderNet.DEFAULT_PARAMS['n_filters']
@@ -127,7 +113,6 @@
                 + str(n_residual_blocks + 1) + ' in this case).'
             assert len(n_filters) == n_residual_blocks, 'n_filters must be of length ' \
                 'n_residual_blocks (' + str(n_residual_blocks) + ' in this case).'
->>>>>>> c4089369
         else:
             raise ValueError(
                 'Args n_residual_blocks, n_filters, kernel_size, upsample '
