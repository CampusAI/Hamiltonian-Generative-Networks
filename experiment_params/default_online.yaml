# Experiment ID
experiment_id: "default_online"
model_save_dir: "saved_models"

gpu_id: 0  # Will use this gpu if available

# Define environment
environment:
  name: "Pendulum"
  mass: 0.5
  length: 1
  g: 3
  world_size: 1.5

# Define data characteristics
dataset:
  img_size: 32
  noise_std: 0
  radius_bound: [1.3, 2.3]
<<<<<<< HEAD
  on_the_fly_data: False  # If false will load the data from train_data
  on_the_fly_rollouts: 50000  # Total number of rollouts used when training on-the-fly. In this
                              # case the parameter 'epochs' of optimization will not be used.
=======
  world_size: 1.5
  num_samples: 50000  # Total number of rollouts used when training on-the-fly
>>>>>>> b9c97e80
  rollout:
    seq_length: 30
    delta_time: 0.1
    n_channels: 3

# Define networks architectures
networks:
  variational: True
  dtype : "float"
  encoder:
    hidden_conv_layers: 6
    n_filters: [32, 64, 64, 64, 64, 64, 64]  # first + hidden
    kernel_sizes: [3, 3, 3, 3, 3, 3, 3, 3]  # first + hidden + last
    strides: [1, 1, 1, 1, 1, 1, 1, 1]  # first + hidden + last
    out_channels: 48
  transformer:
    hidden_conv_layers: 1
    n_filters: [64, 64]  # first + hidden
    kernel_sizes: [3, 3, 3]  # first + hidden + last
    strides: [2, 2, 2]  # first + hidden + last
    out_channels: 16  # Channels of q, and p splitted
  hamiltonian:
    hidden_conv_layers: 4
    in_shape: [16, 4, 4]  # Should be coherent with transformer output
    n_filters: [32, 64, 64, 64, 64, 64]  # first + hidden
    kernel_sizes: [3, 3, 3, 3, 3, 3]  # first + hidden + last
    strides: [1, 1, 1, 1, 1, 1]  # first + hidden + last
  decoder:
    n_residual_blocks: 3
    n_filters: [64, 64, 64]
    kernel_sizes: [3, 3, 3, 3]

# Define HGN Integrator
integrator:
  method: "Leapfrog"

# Define optimization
optimization:
  epochs: 1  #  DO NOT CHANGE! Use dataset.num_samples
  batch_size: 16
  # Learning rates
  encoder_lr: 1.5e-4
  transformer_lr: 1.5e-4
  hnn_lr: 1.5e-4
  decoder_lr: 1.5e-4<|MERGE_RESOLUTION|>--- conflicted
+++ resolved
@@ -17,14 +17,8 @@
   img_size: 32
   noise_std: 0
   radius_bound: [1.3, 2.3]
-<<<<<<< HEAD
-  on_the_fly_data: False  # If false will load the data from train_data
-  on_the_fly_rollouts: 50000  # Total number of rollouts used when training on-the-fly. In this
-                              # case the parameter 'epochs' of optimization will not be used.
-=======
   world_size: 1.5
   num_samples: 50000  # Total number of rollouts used when training on-the-fly
->>>>>>> b9c97e80
   rollout:
     seq_length: 30
     delta_time: 0.1
