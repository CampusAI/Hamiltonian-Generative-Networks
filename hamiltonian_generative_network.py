import os
import pathlib

import torch

from utilities import conversions
from utilities.integrator import Integrator
from utilities.hgn_result import HgnResult


class HGN:
    """Hamiltonian Generative Network model.
    
    This class models the HGN and implements its training and evaluation.
    """
    ENCODER_FILENAME = "encoder.pt"
    TRANSFORMER_FILENAME = "transformer.pt"
    HAMILTONIAN_FILENAME = "hamiltonian.pt"
    DECODER_FILENAME = "decoder.pt"

    def __init__(self,
                 encoder,
                 transformer,
                 hnn,
                 decoder,
                 integrator,
                 optimizer,
<<<<<<< HEAD
=======
                 loss,
                 device,
                 dtype,
>>>>>>> 358ce8fd
                 seq_len,
                 channels=3):
        """Instantiate a Hamiltonian Generative Network.

        Args:
            encoder (networks.encoder_net.EncoderNet): Encoder neural network.
            transformer (networks.transformer_net.TransformerNet): Transformer neural network.
            hnn (networks.hamiltonian_net.HamiltonianNet): Hamiltonian neural network.
            decoder (networks.decoder_net.DecoderNet): Decoder neural network.
            integrator (Integrator): HGN integrator.
            optimizer (torch.optim.Optimizer): PyTorch Network optimizer.
            loss (torch.nn.modules.loss): PyTorch Loss.
            device (str): String with the device to use. E.g. 'cuda:0', 'cpu'.
            dtype (torch.dtype): Data type used for the networks.
            seq_len (int): Number of frames in each rollout.
            channels (int, optional): Number of channels of the images. Defaults to 3.
        """
        # Parameters
        self.seq_len = seq_len
        self.channels = channels
        self.device = device
        self.dtype = dtype
        
        # Modules
        self.encoder = encoder
        self.transformer = transformer
        self.hnn = hnn
        self.decoder = decoder
        self.integrator = integrator

        # Optimization
        self.optimizer = optimizer
    
    def reconstruction_loss(self, target, prediction):
        """Computes the MSE loss between the target and the predictions.
            
        Args:
            target (Tensor): The target batch
            prediction (Tensor) The prediction of the model

        Returns:
            (Tensor): MSE loss
        """
        # Compute sum across each datapoint in the batch and then average
        return torch.mean(torch.sum(torch.pow(prediction - target, 2), 1))

    def kld_loss(self, mu, logvar):
        """ First it computes the KLD over each datapoint in the batch as a sum over all latent dims. 
            It returns the mean KLD over the batch size.
            The KLD is computed in comparison to a multivariate Gaussian with zero mean and identity covariance.

        Args:
            mu (torch.Tensor): the part of the latent vector that corresponds to the mean
            logvar (torch.Tensor): the log of the variance (sigma squared)

        Returns:
            (torch.Tensor): KL divergence.
        """
        return torch.mean(-0.5 * torch.sum(1 + logvar - mu.pow(2) - logvar.exp(), 1))

    def forward(self, rollout_batch, n_steps=None, variational=True):
        """Get the prediction of the HGN for a given rollout_batch of n_steps.

        Args:
            rollout_batch (torch.Tensor): Minibatch of rollouts as a Tensor of shape
                (batch_size, seq_len, channels, height, width).
            n_steps (integer, optional): Number of guessed steps, if None will match seq_len.
                Defaults to None.
            variational (bool): Whether to sample from the encoder distribution or take the mean.

        Returns:
            (utilities.HgnResult): An HgnResult object containing data of the forward pass over the
                given minibatch.
        """
        n_steps = self.seq_len if n_steps is None else n_steps

        # Instantiate prediction object
        prediction_shape = list(rollout_batch.shape)
        prediction_shape[1] = n_steps
        prediction = HgnResult(batch_shape=torch.Size(prediction_shape), device=self.device)
        prediction.set_input(rollout_batch)

        # Concat along channel dimension
        rollout_batch = conversions.concat_rgb(rollout_batch)

        # Latent distribution
        z, z_mean, z_logvar = self.encoder(rollout_batch, sample=variational)
        prediction.set_z(z_mean=z_mean, z_logvar=z_logvar, z_sample=z)

        # Initial state
        q, p = self.transformer(z)
        prediction.append_state(q=q, p=p)

        # Initial state reconstruction
        x_reconstructed = self.decoder(q)
        prediction.append_reconstruction(x_reconstructed)

        # Estimate predictions
        for _ in range(n_steps - 1):
            # Compute next state
            q, p = self.integrator.step(q=q, p=p, hnn=self.hnn)
            prediction.append_state(q=q, p=p)

            # Compute state reconstruction
            x_reconstructed = self.decoder(q)
            prediction.append_reconstruction(x_reconstructed)
        return prediction

    def fit(self, rollouts, variational=True):
        """Perform a training step with the given rollouts batch.

        TODO: Move the whole fit() code inside forward if adding hooks to the training, as direct
            calls to self.forward() do not trigger them.

        Args:
            rollouts (torch.Tensor): Tensor of shape (batch_size, seq_len, channels, height, width)
                corresponding to a batch of sampled rollouts.
            variational (bool): Whether to sample from the encoder and compute the KL loss,
                or train in fully deterministic mode.

        Returns:
            A tuple (reconstruction_error, kl_error, result) where reconstruction_error and
            kl_error are floats and result is the HgnResult object with data of the forward pass.
        """
        # Re-set gradients and forward new batch
        self.optimizer.zero_grad()
        prediction = self.forward(rollout_batch=rollouts, variational=variational)
        
        # Compute frame reconstruction error
        reconstruction_error = self.reconstruction_loss(input=prediction.input,
                                         target=prediction.reconstructed_rollout)

        total_loss = reconstruction_error
        kl_div = None
        if variational:
            # Compute KL divergence
            mu = prediction.z_mean
            logvar = prediction.z_logvar
            # TODO(Oleguer) Sum or mean?
            kl_div = self.kld_loss()
            # Compute loss
            beta = 0.01  # TODO(Stathi) Compute beta value
            total_loss += beta * kl_div
        
        # Optimization step
        total_loss.backward()
        self.optimizer.step()
        reconstruction_error_np = reconstruction_error.detach().cpu().numpy()
        kl_div_np = kl_div.detach().cpu().numpy() if kl_div is not None else None
        return reconstruction_error_np, kl_div_np, prediction

    def load(self, directory):
        """Load networks' parameters

        Args:
            directory (string): Path to the saved models
        """
        self.encoder = torch.load(os.path.join(directory, self.ENCODER_FILENAME))
        self.transformer = torch.load(os.path.join(directory, self.TRANSFORMER_FILENAME))
        self.hnn = torch.load(os.path.join(directory, self.HAMILTONIAN_FILENAME))
        self.decoder = torch.load(os.path.join(directory, self.DECODER_FILENAME))

    def save(self, directory):
        """Save networks' parameters

        Args:
            directory (string): Path where to save the models, if does not exist it, is created
        """
        pathlib.Path(directory).mkdir(parents=True, exist_ok=True)
        torch.save(self.encoder, os.path.join(directory, self.ENCODER_FILENAME))
        torch.save(self.transformer, os.path.join(directory, self.TRANSFORMER_FILENAME))
        torch.save(self.hnn, os.path.join(directory, self.HAMILTONIAN_FILENAME))
        torch.save(self.decoder, os.path.join(directory, self.DECODER_FILENAME))

    def debug_mode(self):
        """Set the network to debug mode, i.e. allow intermediate gradients to be retrieved.
        """
        for module in [self.encoder, self.transformer, self.decoder, self.hnn]:
            for name, layer in module.named_parameters():
                layer.retain_grad()<|MERGE_RESOLUTION|>--- conflicted
+++ resolved
@@ -25,12 +25,9 @@
                  decoder,
                  integrator,
                  optimizer,
-<<<<<<< HEAD
-=======
                  loss,
                  device,
                  dtype,
->>>>>>> 358ce8fd
                  seq_len,
                  channels=3):
         """Instantiate a Hamiltonian Generative Network.
